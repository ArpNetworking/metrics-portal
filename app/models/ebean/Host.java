/*
 * Copyright 2015 Groupon.com
 *
 * Licensed under the Apache License, Version 2.0 (the "License");
 * you may not use this file except in compliance with the License.
 * You may obtain a copy of the License at
 *
 *     http://www.apache.org/licenses/LICENSE-2.0
 *
 * Unless required by applicable law or agreed to in writing, software
 * distributed under the License is distributed on an "AS IS" BASIS,
 * WITHOUT WARRANTIES OR CONDITIONS OF ANY KIND, either express or implied.
 * See the License for the specific language governing permissions and
 * limitations under the License.
 */
package models.ebean;


import io.ebean.annotation.CreatedTimestamp;
import io.ebean.annotation.UpdatedTimestamp;
import models.internal.MetricsSoftwareState;
import models.internal.impl.DefaultHost;

import java.sql.Timestamp;
import javax.annotation.Nullable;
import javax.persistence.Column;
import javax.persistence.Entity;
import javax.persistence.GeneratedValue;
import javax.persistence.GenerationType;
import javax.persistence.Id;
import javax.persistence.JoinColumn;
import javax.persistence.ManyToOne;
import javax.persistence.Table;
import javax.persistence.Version;

/**
 * Data model for hosts.
 *
<<<<<<< HEAD
 * NOTE: This class is enhanced by Ebean to do things like lazy loading and
 * resolving relationships between beans. Therefore, including functionality
 * which serializes the state of the object can be dangerous (e.g. {@code toString},
 * {@code @Loggable}, etc.).
 *
 * @author Ville Koskela (ville dot koskela at inscopemetrics dot com)
=======
 * @author Ville Koskela (ville dot koskela at inscopemetrics dot io)
>>>>>>> 59020c63
 */
// CHECKSTYLE.OFF: MemberNameCheck
@Entity
@Table(name = "hosts", schema = "portal")
public class Host {

    @Id
    @GeneratedValue(strategy = GenerationType.IDENTITY)
    @Column(name = "id")
    private Long id;

    @Version
    @Column(name = "version")
    private Long version;

    @CreatedTimestamp
    @Column(name = "created_at")
    private Timestamp createdAt;

    @UpdatedTimestamp
    @Column(name = "updated_at")
    private Timestamp updatedAt;

    @Column(name = "name")
    private String name;

    @Column(name = "cluster")
    private String cluster;

    @Column(name = "metrics_software_state")
    private String metricsSoftwareState;

    @ManyToOne(optional = false)
    @JoinColumn(name = "organization")
    private Organization organization;

    public Long getId() {
        return id;
    }

    public void setId(final Long value) {
        id = value;
    }

    public Long getVersion() {
        return version;
    }

    public void setVersion(final Long value) {
        version = value;
    }

    public Timestamp getCreatedAt() {
        return createdAt;
    }

    public void setCreatedAt(final Timestamp value) {
        createdAt = value;
    }

    public Timestamp getUpdatedAt() {
        return updatedAt;
    }

    public void setUpdatedAt(final Timestamp value) {
        updatedAt = value;
    }

    public String getName() {
        return name;
    }

    public void setName(final String value) {
        name = value;
    }

    @Nullable
    public String getCluster() {
        return cluster;
    }

    public void setCluster(@Nullable final String value) {
        cluster = value;
    }

    @Nullable
    public String getMetricsSoftwareState() {
        return metricsSoftwareState;
    }

    public void setMetricsSoftwareState(@Nullable final String value) {
        metricsSoftwareState = value;
    }

    public Organization getOrganization() {
        return organization;
    }

    public void setOrganization(final Organization organizationValue) {
        this.organization = organizationValue;
    }

    /**
     * Converts the EBean model to an internal model.
     *
     * @return an internal model
     */
    public models.internal.Host toInternal() {
        return new DefaultHost.Builder()
                .setCluster(getCluster())
                .setHostname(getName())
                .setMetricsSoftwareState(MetricsSoftwareState.valueOf(getMetricsSoftwareState()))
                .build();
    }
}
// CHECKSTYLE.ON: MemberNameCheck<|MERGE_RESOLUTION|>--- conflicted
+++ resolved
@@ -36,16 +36,12 @@
 /**
  * Data model for hosts.
  *
-<<<<<<< HEAD
  * NOTE: This class is enhanced by Ebean to do things like lazy loading and
  * resolving relationships between beans. Therefore, including functionality
  * which serializes the state of the object can be dangerous (e.g. {@code toString},
  * {@code @Loggable}, etc.).
  *
- * @author Ville Koskela (ville dot koskela at inscopemetrics dot com)
-=======
  * @author Ville Koskela (ville dot koskela at inscopemetrics dot io)
->>>>>>> 59020c63
  */
 // CHECKSTYLE.OFF: MemberNameCheck
 @Entity
