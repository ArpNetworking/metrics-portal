--- conflicted
+++ resolved
@@ -67,10 +67,6 @@
 import com.arpnetworking.metrics.portal.scheduling.JobExecutorActor;
 import com.arpnetworking.metrics.portal.scheduling.JobMessageExtractor;
 import com.arpnetworking.play.configuration.ConfigurationHelper;
-<<<<<<< HEAD
-import com.arpnetworking.rollups.CollectionActor;
-=======
->>>>>>> 1b5820c8
 import com.arpnetworking.rollups.ConsistencyChecker;
 import com.arpnetworking.rollups.MetricsDiscovery;
 import com.arpnetworking.rollups.RollupExecutor;
@@ -206,13 +202,6 @@
         // Rollups
         bind(MetricsQueryConfig.class).to(MetricsQueryConfigImpl.class).asEagerSingleton();
         bind(ActorRef.class)
-<<<<<<< HEAD
-                .annotatedWith(Names.named("RollupConsistencyCheckerQueue"))
-                .toProvider(RollupConsistencyCheckerQueueProvider.class)
-                .asEagerSingleton();
-        bind(ActorRef.class)
-=======
->>>>>>> 1b5820c8
                 .annotatedWith(Names.named("RollupConsistencyChecker"))
                 .toProvider(RollupConsistencyCheckerProvider.class)
                 .asEagerSingleton();
@@ -856,57 +845,6 @@
         private final boolean _enabled;
     }
 
-<<<<<<< HEAD
-    private static final class RollupConsistencyCheckerQueueProvider implements Provider<ActorRef> {
-        @Inject
-        RollupConsistencyCheckerQueueProvider(
-                final ActorSystem system,
-                final Config configuration,
-                final PeriodicMetrics periodicMetrics
-        ) {
-            _system = system;
-            _configuration = configuration;
-            _periodicMetrics = periodicMetrics;
-        }
-
-        @Override
-        public ActorRef get() {
-            final Optional<Long> maxSize = _configuration.hasPath(CONFIG_MAX_SIZE_PATH)
-                    ? Optional.of(_configuration.getLong(CONFIG_MAX_SIZE_PATH))
-                    : Optional.empty();
-            return _system.actorOf(CollectionActor.props(
-                    maxSize,
-                    Sets.newHashSet(),
-                    _periodicMetrics,
-                    "rollup/consistency_checker/queue"
-            ));
-        }
-
-        private final ActorSystem _system;
-        private final Config _configuration;
-        private final PeriodicMetrics _periodicMetrics;
-        private static final String CONFIG_MAX_SIZE_PATH = "rollup.consistency_checker.queue.size";
-    }
-
-    private static final class RollupConsistencyCheckerProvider implements Provider<ActorRef> {
-        @Inject
-        RollupConsistencyCheckerProvider(
-                final Config configuration,
-                final ActorSystem system,
-                final KairosDbClient kairosDbClient,
-                final MetricsFactory metricsFactory,
-                @Named("RollupConsistencyCheckerQueue") final ActorRef queue,
-                @Named("RollupManager") final ActorRef rollupManager,
-                final Features features
-        ) {
-            _configuration = configuration;
-            _system = system;
-            _kairosDbClient = kairosDbClient;
-            _metricsFactory = metricsFactory;
-            _queue = queue;
-            _rollupManager = rollupManager;
-            _enabled = features.isRollupsEnabled();
-=======
     private static final class RollupConsistencyCheckerProvider implements Provider<ActorRef> {
         @Inject
         RollupConsistencyCheckerProvider(
@@ -914,53 +852,28 @@
                 final KairosDbClient kairosDbClient,
                 final MetricsFactory metricsFactory,
                 final PeriodicMetrics periodicMetrics,
+                @Named("RollupManager") final ActorRef rollupManager,
                 final Config configuration
         ) {
             _system = system;
             _kairosDbClient = kairosDbClient;
             _metricsFactory = metricsFactory;
             _periodicMetrics = periodicMetrics;
+            _rollupManager = rollupManager;
             _configuration = configuration;
->>>>>>> 1b5820c8
         }
 
         @Override
         public ActorRef get() {
-<<<<<<< HEAD
-            if (_enabled) {
-                final int actorCount = _configuration.getInt("rollup.consistency_checker.executor.count");
-                final double dataLossReexecutionThreshold = _configuration.getInt(
-                        "rollup.consistency_checker.executor.reexecution.data_loss_threshold"
-                );
-                for (int i = 0; i < actorCount; i++) {
-                    _system.actorOf(ConsistencyChecker.props(
-                            _kairosDbClient,
-                            _metricsFactory,
-                            _queue,
-                            _rollupManager,
-                            dataLossReexecutionThreshold
-                    ));
-                }
-            }
-            return null;
-        }
-
-        private final Config _configuration;
-        private final ActorSystem _system;
-        private final KairosDbClient _kairosDbClient;
-        private final MetricsFactory _metricsFactory;
-        private final ActorRef _queue;
-        private final ActorRef _rollupManager;
-        private final boolean _enabled;
-=======
             final int maxConcurrentRequests = _configuration.getInt("rollup.consistency_checker.max_concurrent_requests");
             final int bufferSize = _configuration.getInt("rollup.consistency_checker.buffer_size");
             return _system.actorOf(ConsistencyChecker.props(
-                        _kairosDbClient,
-                        _metricsFactory,
-                        _periodicMetrics,
-                        maxConcurrentRequests,
-                        bufferSize
+                    _kairosDbClient,
+                    _metricsFactory,
+                    _periodicMetrics,
+                    maxConcurrentRequests,
+                    bufferSize,
+                    _rollupManager
             ));
         }
 
@@ -968,8 +881,8 @@
         private final KairosDbClient _kairosDbClient;
         private final MetricsFactory _metricsFactory;
         private final PeriodicMetrics _periodicMetrics;
+        private final ActorRef _rollupManager;
         private final Config _configuration;
->>>>>>> 1b5820c8
     }
 
 }