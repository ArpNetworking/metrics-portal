/*
 * Copyright 2014 Groupon.com
 *
 * Licensed under the Apache License, Version 2.0 (the "License");
 * you may not use this file except in compliance with the License.
 * You may obtain a copy of the License at
 *
 *     http://www.apache.org/licenses/LICENSE-2.0
 *
 * Unless required by applicable law or agreed to in writing, software
 * distributed under the License is distributed on an "AS IS" BASIS,
 * WITHOUT WARRANTIES OR CONDITIONS OF ANY KIND, either express or implied.
 * See the License for the specific language governing permissions and
 * limitations under the License.
 */
package global;

import actors.JvmMetricsCollector;
import actors.NoopActor;
import akka.actor.ActorRef;
import akka.actor.ActorSystem;
import akka.actor.PoisonPill;
import akka.actor.Props;
import akka.cluster.Cluster;
import akka.cluster.routing.ClusterRouterPool;
import akka.cluster.routing.ClusterRouterPoolSettings;
import akka.cluster.sharding.ClusterSharding;
import akka.cluster.sharding.ClusterShardingSettings;
import akka.cluster.singleton.ClusterSingletonManager;
import akka.cluster.singleton.ClusterSingletonManagerSettings;
import akka.cluster.singleton.ClusterSingletonProxy;
import akka.cluster.singleton.ClusterSingletonProxySettings;
import akka.routing.ConsistentHashingPool;
import com.arpnetworking.commons.akka.GuiceActorCreator;
import com.arpnetworking.commons.akka.ParallelLeastShardAllocationStrategy;
import com.arpnetworking.commons.jackson.databind.EnumerationDeserializer;
import com.arpnetworking.commons.jackson.databind.EnumerationDeserializerStrategyUsingToUpperCase;
import com.arpnetworking.commons.jackson.databind.ObjectMapperFactory;
import com.arpnetworking.commons.jackson.databind.module.akka.AkkaModule;
import com.arpnetworking.commons.java.time.TimeAdapters;
import com.arpnetworking.kairos.client.KairosDbClient;
import com.arpnetworking.kairos.client.KairosDbClientImpl;
import com.arpnetworking.kairos.client.models.Metric;
import com.arpnetworking.kairos.client.models.MetricsQuery;
import com.arpnetworking.kairos.client.models.SamplingUnit;
import com.arpnetworking.kairos.config.MetricsQueryConfig;
import com.arpnetworking.kairos.config.MetricsQueryConfigImpl;
import com.arpnetworking.metrics.MetricsFactory;
import com.arpnetworking.metrics.impl.ApacheHttpSink;
import com.arpnetworking.metrics.impl.TsdMetricsFactory;
import com.arpnetworking.metrics.incubator.PeriodicMetrics;
import com.arpnetworking.metrics.incubator.impl.TsdPeriodicMetrics;
import com.arpnetworking.metrics.portal.alerts.AlertExecutionRepository;
import com.arpnetworking.metrics.portal.alerts.AlertRepository;
import com.arpnetworking.metrics.portal.alerts.impl.DatabaseAlertExecutionRepository;
import com.arpnetworking.metrics.portal.alerts.impl.FileAlertRepository;
import com.arpnetworking.metrics.portal.alerts.scheduling.AlertExecutionContext;
import com.arpnetworking.metrics.portal.alerts.scheduling.AlertJobRepository;
import com.arpnetworking.metrics.portal.health.ClusterStatusCacheActor;
import com.arpnetworking.metrics.portal.health.HealthProvider;
import com.arpnetworking.metrics.portal.health.StatusActor;
import com.arpnetworking.metrics.portal.hosts.HostRepository;
import com.arpnetworking.metrics.portal.hosts.impl.HostProviderFactory;
import com.arpnetworking.metrics.portal.organizations.OrganizationRepository;
import com.arpnetworking.metrics.portal.query.QueryExecutor;
import com.arpnetworking.metrics.portal.query.QueryExecutorRegistry;
import com.arpnetworking.metrics.portal.reports.ReportExecutionContext;
import com.arpnetworking.metrics.portal.reports.ReportExecutionRepository;
import com.arpnetworking.metrics.portal.reports.ReportRepository;
import com.arpnetworking.metrics.portal.reports.impl.chrome.DefaultDevToolsFactory;
import com.arpnetworking.metrics.portal.reports.impl.chrome.DevToolsFactory;
import com.arpnetworking.metrics.portal.scheduling.JobCoordinator;
import com.arpnetworking.metrics.portal.scheduling.JobExecutorActor;
import com.arpnetworking.metrics.portal.scheduling.JobMessageExtractor;
import com.arpnetworking.metrics.portal.scheduling.Schedule;
import com.arpnetworking.metrics.portal.scheduling.impl.PeriodicSchedule;
import com.arpnetworking.play.configuration.ConfigurationHelper;
import com.arpnetworking.rollups.ConsistencyChecker;
import com.arpnetworking.rollups.MetricsDiscovery;
import com.arpnetworking.rollups.QueryConsistencyTaskCreator;
import com.arpnetworking.rollups.RollupExecutor;
import com.arpnetworking.rollups.RollupForwarder;
import com.arpnetworking.rollups.RollupGenerator;
import com.arpnetworking.rollups.RollupManager;
import com.arpnetworking.rollups.RollupPartitioner;
import com.arpnetworking.utility.ConfigTypedProvider;
import com.arpnetworking.utility.ConfigurationOverrideModule;
import com.datastax.driver.core.CodecRegistry;
import com.datastax.driver.extras.codecs.jdk8.InstantCodec;
import com.fasterxml.jackson.databind.ObjectMapper;
import com.fasterxml.jackson.databind.module.SimpleModule;
import com.google.common.collect.ImmutableMap;
import com.google.common.collect.Sets;
import com.google.inject.AbstractModule;
import com.google.inject.Injector;
import com.google.inject.Provider;
import com.google.inject.Provides;
import com.google.inject.Scopes;
import com.google.inject.name.Names;
import com.typesafe.config.Config;
import edu.umd.cs.findbugs.annotations.SuppressFBWarnings;
import io.ebean.Ebean;
import io.ebean.EbeanServer;
import models.internal.Features;
import models.internal.MetricsQueryFormat;
import models.internal.impl.DefaultFeatures;
import org.flywaydb.play.PlayInitializer;
import play.Environment;
import play.api.Configuration;
import play.api.db.evolutions.DynamicEvolutions;
import play.api.libs.json.JsonParserSettings;
import play.api.libs.json.jackson.PlayJsonModule;
import play.db.ebean.EbeanConfig;
import play.inject.ApplicationLifecycle;
import play.libs.Json;
import scala.concurrent.duration.Duration;
import scala.concurrent.duration.FiniteDuration;

import java.net.URI;
import java.nio.file.FileSystems;
import java.time.Clock;
import java.time.Instant;
import java.time.ZoneOffset;
import java.util.Collections;
import java.util.Optional;
import java.util.Set;
import java.util.UUID;
import java.util.concurrent.CompletableFuture;
import java.util.concurrent.TimeUnit;
import java.util.function.Consumer;
import javax.inject.Inject;
import javax.inject.Named;
import javax.inject.Singleton;

/**
 * Module that defines the main bindings.
 *
 * @author Brandon Arp (brandon dot arp at inscopemetrics dot io)
 */
public class MainModule extends AbstractModule {

    @Override
    protected void configure() {
        bind(Global.class).asEagerSingleton();
        bind(HealthProvider.class)
                .toProvider(ConfigTypedProvider.provider("http.healthProvider.type"))
                .in(Scopes.SINGLETON);

        // Databases
        // NOTE: These are not singletons because the lifecycle is controlled by
        // Ebean itself and we are just binding the instances by name through Guice
        bind(EbeanServer.class)
                .annotatedWith(Names.named("metrics_portal"))
                .toProvider(MetricsPortalEbeanServerProvider.class);

        bind(EbeanServer.class)
                .annotatedWith(Names.named("metrics_portal_ddl"))
                .toProvider(MetricsPortalDDLEbeanServerProvider.class);

        // Ebean initializes the ServerConfig from outside of Play/Guice so we can't hook in any dependencies without
        // statically injecting them. Construction still happens at inject time, however.
        requestStaticInjection(MetricsPortalServerConfigStartup.class);

        // Repositories
        bind(OrganizationRepository.class)
                .toProvider(OrganizationRepositoryProvider.class)
                .asEagerSingleton();
        bind(HostRepository.class)
                .toProvider(HostRepositoryProvider.class)
                .asEagerSingleton();
        bind(AlertRepository.class)
                .toProvider(AlertRepositoryProvider.class)
                .asEagerSingleton();
        bind(AlertExecutionRepository.class)
                .toProvider(AlertExecutionRepositoryProvider.class)
                .asEagerSingleton();
        bind(ReportRepository.class)
                .toProvider(ReportRepositoryProvider.class)
                .asEagerSingleton();
        bind(ReportExecutionRepository.class)
                .toProvider(ReportExecutionRepositoryProvider.class)
                .asEagerSingleton();


        // Background tasks
        bind(ActorRef.class)
                .annotatedWith(Names.named("JvmMetricsCollector"))
                .toProvider(JvmMetricsCollectorProvider.class)
                .asEagerSingleton();
        bind(ActorRef.class)
                .annotatedWith(Names.named("HostProviderScheduler"))
                .toProvider(HostProviderProvider.class)
                .asEagerSingleton();
        bind(ActorRef.class)
                .annotatedWith(Names.named("ReportJobCoordinator"))
                .toProvider(ReportRepositoryJobCoordinatorProvider.class)
                .asEagerSingleton();
        bind(ActorRef.class)
                .annotatedWith(Names.named("AlertJobCoordinator"))
                .toProvider(AlertRepositoryJobCoordinatorProvider.class)
                .asEagerSingleton();
        bind(ActorRef.class)
                .annotatedWith(Names.named("RollupMetricsDiscovery"))
                .toProvider(RollupMetricsDiscoveryProvider.class)
                .asEagerSingleton();
        bind(ActorRef.class)
                .annotatedWith(Names.named("RollupGenerator"))
                .toProvider(RollupGeneratorProvider.class)
                .asEagerSingleton();
        bind(ActorRef.class)
                .annotatedWith(Names.named("RollupManager"))
                .toProvider(RollupManagerProvider.class)
                .asEagerSingleton();
        bind(RollupPartitioner.class)
                .toInstance(new RollupPartitioner());
        bind(ActorRef.class)
                .annotatedWith(Names.named("RollupExecutor"))
                .toProvider(RollupExecutorProvider.class)
                .asEagerSingleton();
        bind(ActorRef.class)
                .annotatedWith(Names.named("RollupManagerPool"))
                .toProvider(RollupManagerPoolProvider.class)
                .asEagerSingleton();

        // Reporting
        bind(ReportExecutionContext.class).asEagerSingleton();

        // Rollups
        bind(MetricsQueryConfig.class).to(MetricsQueryConfigImpl.class).asEagerSingleton();
        bind(ActorRef.class)
                .annotatedWith(Names.named("RollupConsistencyChecker"))
                .toProvider(RollupConsistencyCheckerProvider.class)
                .asEagerSingleton();

    }

    @Singleton
    @Provides
    @SuppressFBWarnings("UPM_UNCALLED_PRIVATE_METHOD") // Invoked reflectively by Guice
    private AlertExecutionContext provideAlertExecutionContext(final Config config) {
        final FiniteDuration interval = ConfigurationHelper.getFiniteDuration(config, "alerting.execution.defaultInterval");
        final Schedule defaultAlertSchedule = new PeriodicSchedule.Builder()
                .setPeriod(TimeAdapters.toChronoUnit(interval.unit()))
                .setPeriodCount(interval.length())
                .setZone(ZoneOffset.UTC)
                .setRunAtAndAfter(Instant.MIN)
                .build();
        return new AlertExecutionContext(defaultAlertSchedule);
    }

    @Provides
    @Named("RewrittenQueryConsumer") // TODO: better name
    private Consumer<MetricsQuery> provideWhatever(
            final Config config,
            @Named("RollupConsistencyChecker") final ActorRef rollupConsistencyChecker) {
        // TODO: better flag name
        // TODO: default this flag to 10% (or whatever) and remove it from the config files
        final double queryCheckFraction = config.getDouble("rollup.consistency_check.read_fraction");

        return new QueryConsistencyTaskCreator(
                queryCheckFraction,
                rollupConsistencyChecker);
    }

    @Singleton
    @Named("HostProviderProps")
    @Provides
    @SuppressFBWarnings("UPM_UNCALLED_PRIVATE_METHOD") // Invoked reflectively by Guice
    private Props getHostProviderProps(final HostProviderFactory provider, final Environment environment, final Config config) {
        return provider.create(config.getConfig("hostProvider"), ConfigurationHelper.getType(environment, config, "hostProvider.type"));
    }

    @Provides
    @Singleton
    @SuppressFBWarnings("UPM_UNCALLED_PRIVATE_METHOD") // Invoked reflectively by Guice
    private MetricsFactory getMetricsFactory(final Config configuration) {
        return new TsdMetricsFactory.Builder()
                .setClusterName(configuration.getString("metrics.cluster"))
                .setServiceName(configuration.getString("metrics.service"))
                .setSinks(Collections.singletonList(
                        new ApacheHttpSink.Builder()
                                .setUri(URI.create(configuration.getString("metrics.uri") + "/metrics/v1/application"))
                                .build()
                ))
                .build();
    }

    @Provides
    @Singleton
    @SuppressFBWarnings("UPM_UNCALLED_PRIVATE_METHOD") // Invoked reflectively by Guice
    private Features getFeatures(final Config configuration) {
        return new DefaultFeatures(configuration);
    }

    @Provides
    @Singleton
    @SuppressFBWarnings(value = "UPM_UNCALLED_PRIVATE_METHOD", justification = "Invoked reflectively by Guice")
    private DevToolsFactory provideChromeDevToolsFactory(final Config config, final ObjectMapper mapper) {
        return new DefaultDevToolsFactory.Builder()
                .setConfig(config.getConfig("chrome"))
                .setObjectMapper(mapper)
                .build();
    }


    @Provides
    @SuppressFBWarnings("UPM_UNCALLED_PRIVATE_METHOD") // Invoked reflectively by Guice
    private CodecRegistry provideCodecRegistry() {
        final CodecRegistry registry = CodecRegistry.DEFAULT_INSTANCE;
        registry.register(InstantCodec.instance);
        return registry;
    }

    @Provides
    @Singleton
    @SuppressFBWarnings("UPM_UNCALLED_PRIVATE_METHOD") // Invoked reflectively by Guice
    private KairosDbClient provideKairosDbClient(
            final ActorSystem actorSystem,
            final ObjectMapper mapper,
            final Config configuration,
            final MetricsFactory metricsFactory
    ) {
        return new KairosDbClientImpl.Builder()
                .setActorSystem(actorSystem)
                .setMapper(mapper)
                .setUri(URI.create(configuration.getString("kairosdb.uri")))
                .setReadTimeout(ConfigurationHelper.getFiniteDuration(configuration, "kairosdb.timeout"))
                .setMetricsFactory(metricsFactory)
                .build();
    }

    @Provides
    @Singleton
    @SuppressFBWarnings("UPM_UNCALLED_PRIVATE_METHOD") // Invoked reflectively by Guice
    private QueryExecutorRegistry provideQueryExecutorRegistry(
            final Config configuration,
            final Injector injector,
            final Environment environment) {
        final ImmutableMap.Builder<MetricsQueryFormat, QueryExecutor> registryMapBuilder = ImmutableMap.builder();
        final Config executorsConfig = configuration.getConfig("query.executors");
        final Set<String> keys = executorsConfig.root().keySet();
<<<<<<< HEAD
        for (final String key : keys) {
=======
        for (final String key: keys) {
            final MetricsQueryFormat format = MetricsQueryFormat.valueOf(key);
>>>>>>> 879e44a8
            final Config subconfig = executorsConfig.getConfig(key);
            final Injector childInjector = injector.createChildInjector(new ConfigurationOverrideModule(subconfig));
            final Class<? extends QueryExecutor> clazz = ConfigurationHelper.getType(environment, subconfig, "type");
            registryMapBuilder.put(format, childInjector.getInstance(clazz));
        }
        return new QueryExecutorRegistry.Builder()
                .setExecutors(registryMapBuilder.build())
                .build();
    }

    //Note: This is essentially the same as Play's ObjectMapperModule, but uses the Commons ObjectMapperFactory
    //  instance as the base
    @Singleton
    @Provides
    @SuppressFBWarnings("UPM_UNCALLED_PRIVATE_METHOD") // Invoked reflectively by Guice
    private ObjectMapper provideObjectMapper(
            final ApplicationLifecycle lifecycle,
            final ActorSystem actorSystem) {
        final SimpleModule customModule = new SimpleModule();
        customModule.addDeserializer(
                com.arpnetworking.kairos.client.models.TimeUnit.class,
                EnumerationDeserializer.newInstance(
                        com.arpnetworking.kairos.client.models.TimeUnit.class,
                        EnumerationDeserializerStrategyUsingToUpperCase.newInstance()));
        customModule.addDeserializer(
                SamplingUnit.class,
                EnumerationDeserializer.newInstance(
                        SamplingUnit.class,
                        EnumerationDeserializerStrategyUsingToUpperCase.newInstance()));
        customModule.addDeserializer(
                Metric.Order.class,
                EnumerationDeserializer.newInstance(
                        Metric.Order.class,
                        EnumerationDeserializerStrategyUsingToUpperCase.newInstance()));
        final ObjectMapper objectMapper = ObjectMapperFactory.createInstance();
        objectMapper.registerModule(new PlayJsonModule(JsonParserSettings.apply()));
        objectMapper.registerModule(new AkkaModule(actorSystem));
        objectMapper.registerModule(customModule);
        Json.setObjectMapper(objectMapper);
        lifecycle.addStopHook(() -> {
            Json.setObjectMapper(null);
            return CompletableFuture.completedFuture(null);
        });

        return objectMapper;
    }

    @Provides
    @Singleton
    @SuppressFBWarnings("UPM_UNCALLED_PRIVATE_METHOD") // Invoked reflectively by Guice
    private Clock provideClock() {
        return Clock.systemUTC();
    }

    @Provides
    @Singleton
    @Named("job-execution-shard-region")
    @SuppressFBWarnings("UPM_UNCALLED_PRIVATE_METHOD") // Invoked reflectively by Guice
    private ActorRef provideJobExecutorShardRegion(
            final ActorSystem system,
            final Injector injector,
            final JobMessageExtractor extractor,
            final Clock clock,
            final PeriodicMetrics periodicMetrics) {
        final ClusterSharding clusterSharding = ClusterSharding.get(system);
        return clusterSharding.start(
                "JobExecutor",
                JobExecutorActor.props(injector, clock, periodicMetrics),
                ClusterShardingSettings.create(system).withRememberEntities(true),
                extractor,
                new ParallelLeastShardAllocationStrategy(
                        100,
                        3,
                        Optional.of(system.actorSelection("/user/cluster-status"))),
                PoisonPill.getInstance());
    }

    @Provides
    @Singleton
    @SuppressFBWarnings("UPM_UNCALLED_PRIVATE_METHOD") // Invoked reflectively by Guice
    private PeriodicMetrics providePeriodicMetrics(final MetricsFactory metricsFactory, final ActorSystem actorSystem) {
        final TsdPeriodicMetrics periodicMetrics = new TsdPeriodicMetrics.Builder()
                .setMetricsFactory(metricsFactory)
                .setPollingExecutor(actorSystem.dispatcher())
                .build();
        final FiniteDuration delay = FiniteDuration.apply(1, TimeUnit.SECONDS);
        actorSystem.scheduler().schedule(delay, delay, periodicMetrics, actorSystem.dispatcher());
        return periodicMetrics;
    }

    @Provides
    @com.google.inject.Singleton
    @com.google.inject.name.Named("status")
    @SuppressFBWarnings("UPM_UNCALLED_PRIVATE_METHOD") // Invoked reflectively by Guice
    private ActorRef provideStatusActor(
            final ActorSystem system,
            final MetricsFactory metricsFactory) {
        final Cluster cluster = Cluster.get(system);
        final ActorRef clusterStatusCache = system.actorOf(ClusterStatusCacheActor.props(cluster, metricsFactory), "cluster-status");
        return system.actorOf(StatusActor.props(cluster, clusterStatusCache), "status");
    }

    @Provides
    @SuppressFBWarnings("UPM_UNCALLED_PRIVATE_METHOD") // Invoked reflectively by Guice
    private FileAlertRepository provideFileSystemAlertRepository(
            final ObjectMapper objectMapper,
            final Config config
    ) {
        final String path = config.getString("fileAlertRepository.path");
        final String uuid = config.getString("fileAlertRepository.organization");
        // This isn't opened since it will be when instantiated via the generic AlertRepositoryProvider.
        return new FileAlertRepository(
                objectMapper,
                FileSystems.getDefault().getPath(path),
                UUID.fromString(uuid)
        );
    }

    @Provides
    @SuppressFBWarnings("UPM_UNCALLED_PRIVATE_METHOD") // Invoked reflectively by Guice
    private DatabaseAlertExecutionRepository provideDatabaseAlertExecutionRepository(
            final Config config,
            final PeriodicMetrics periodicMetrics,
            final ActorSystem actorSystem,
            @Named("metrics_portal") final EbeanServer portalServer,
            @Named("metrics_portal_ddl") final EbeanServer ddlServer
    ) {
        final Config partitionConfig = config.getObject("alertExecutionRepository.partitionManager").toConfig();

        final int maxLookAhead = partitionConfig.getInt("lookahead");
        final Duration offset = ConfigurationHelper.getFiniteDuration(partitionConfig, "offset");
        return new DatabaseAlertExecutionRepository(
            portalServer,
            ddlServer,
            actorSystem,
            periodicMetrics,
            java.time.Duration.ofSeconds(offset.toSeconds()),
            maxLookAhead
        );
    }

    private static final class MetricsPortalEbeanServerProvider implements Provider<EbeanServer> {
        @Inject
        MetricsPortalEbeanServerProvider(
                final Configuration configuration,
                final DynamicEvolutions dynamicEvolutions,
                final EbeanConfig ebeanConfig,
                final PlayInitializer flywayInitializer) {
            // Constructor arguments injected for dependency resolution only
            // e.g. requiring migrations to run
        }

        @Override
        public EbeanServer get() {
            return Ebean.getServer("metrics_portal");
        }
    }

    private static final class MetricsPortalDDLEbeanServerProvider implements Provider<EbeanServer> {
        @Inject
        MetricsPortalDDLEbeanServerProvider(
                final Configuration configuration,
                final DynamicEvolutions dynamicEvolutions,
                final EbeanConfig ebeanConfig,
                final PlayInitializer flywayInitializer) {
            // Constructor arguments injected for dependency resolution only
            // e.g. requiring migrations to run
        }

        @Override
        public EbeanServer get() {
            return Ebean.getServer("metrics_portal_ddl");
        }
    }

    private static final class OrganizationRepositoryProvider implements Provider<OrganizationRepository> {
        @Inject
        OrganizationRepositoryProvider(
                final Injector injector,
                final Environment environment,
                final Config configuration,
                final ApplicationLifecycle lifecycle) {
            _injector = injector;
            _environment = environment;
            _configuration = configuration;
            _lifecycle = lifecycle;
        }

        @Override
        public OrganizationRepository get() {
            final OrganizationRepository organizationRepository = _injector.getInstance(
                    ConfigurationHelper.<OrganizationRepository>getType(_environment, _configuration, "organizationRepository.type"));
            organizationRepository.open();
            _lifecycle.addStopHook(
                    () -> {
                        organizationRepository.close();
                        return CompletableFuture.completedFuture(null);
                    });
            return organizationRepository;
        }

        private final Injector _injector;
        private final Environment _environment;
        private final Config _configuration;
        private final ApplicationLifecycle _lifecycle;
    }

    private static final class HostRepositoryProvider implements Provider<HostRepository> {

        @Inject
        HostRepositoryProvider(
                final Injector injector,
                final Environment environment,
                final Config configuration,
                final ApplicationLifecycle lifecycle) {
            _injector = injector;
            _environment = environment;
            _configuration = configuration;
            _lifecycle = lifecycle;
        }

        @Override
        public HostRepository get() {
            final HostRepository hostRepository = _injector.getInstance(
                    ConfigurationHelper.<HostRepository>getType(_environment, _configuration, "hostRepository.type"));
            hostRepository.open();
            _lifecycle.addStopHook(
                    () -> {
                        hostRepository.close();
                        return CompletableFuture.completedFuture(null);
                    });
            return hostRepository;
        }

        private final Injector _injector;
        private final Environment _environment;
        private final Config _configuration;
        private final ApplicationLifecycle _lifecycle;
    }

    private static final class AlertRepositoryProvider implements Provider<AlertRepository> {

        @Inject
        AlertRepositoryProvider(
                final Injector injector,
                final Environment environment,
                final Config configuration,
                final ApplicationLifecycle lifecycle) {
            _injector = injector;
            _environment = environment;
            _configuration = configuration;
            _lifecycle = lifecycle;
        }

        @Override
        public AlertRepository get() {
            final AlertRepository alertRepository = _injector.getInstance(
                    ConfigurationHelper.<AlertRepository>getType(_environment, _configuration, "alertRepository.type"));
            alertRepository.open();
            _lifecycle.addStopHook(
                    () -> {
                        alertRepository.close();
                        return CompletableFuture.completedFuture(null);
                    });
            return alertRepository;
        }

        private final Injector _injector;
        private final Environment _environment;
        private final Config _configuration;
        private final ApplicationLifecycle _lifecycle;
    }

    private static final class AlertExecutionRepositoryProvider implements Provider<AlertExecutionRepository> {
        @Inject
        AlertExecutionRepositoryProvider(
                final Injector injector,
                final Environment environment,
                final Config configuration,
                final ApplicationLifecycle lifecycle
        ) {
            _injector = injector;
            _environment = environment;
            _configuration = configuration;
            _lifecycle = lifecycle;
        }

        @Override
        public AlertExecutionRepository get() {
            final AlertExecutionRepository executionRepository = _injector.getInstance(
                    ConfigurationHelper.<AlertExecutionRepository>getType(_environment, _configuration, "alertExecutionRepository.type"));
            executionRepository.open();
            _lifecycle.addStopHook(
                    () -> {
                        executionRepository.close();
                        return CompletableFuture.completedFuture(null);
                    });
            return executionRepository;
        }

        private final Injector _injector;
        private final Environment _environment;
        private final Config _configuration;
        private final ApplicationLifecycle _lifecycle;
    }

    private static final class ReportRepositoryProvider implements Provider<ReportRepository> {
        @Inject
        ReportRepositoryProvider(
                final Injector injector,
                final Environment environment,
                final Config configuration,
                final ApplicationLifecycle lifecycle) {
            _injector = injector;
            _environment = environment;
            _configuration = configuration;
            _lifecycle = lifecycle;
        }

        @Override
        public ReportRepository get() {
            final ReportRepository reportRepository = _injector.getInstance(
                    ConfigurationHelper.<ReportRepository>getType(_environment, _configuration, "reportRepository.type"));
            reportRepository.open();
            _lifecycle.addStopHook(
                    () -> {
                        reportRepository.close();
                        return CompletableFuture.completedFuture(null);
                    });
            return reportRepository;
        }

        private final Injector _injector;
        private final Environment _environment;
        private final Config _configuration;
        private final ApplicationLifecycle _lifecycle;
    }

    private static final class ReportExecutionRepositoryProvider implements Provider<ReportExecutionRepository> {
        @Inject
        ReportExecutionRepositoryProvider(
                final Injector injector,
                final Environment environment,
                final Config configuration,
                final ApplicationLifecycle lifecycle) {
            _injector = injector;
            _environment = environment;
            _configuration = configuration;
            _lifecycle = lifecycle;
        }

        @Override
        public ReportExecutionRepository get() {
            final ReportExecutionRepository executionRepository = _injector.getInstance(
                    ConfigurationHelper.<ReportExecutionRepository>getType(_environment, _configuration, "reportExecutionRepository.type"));
            executionRepository.open();
            _lifecycle.addStopHook(
                    () -> {
                        executionRepository.close();
                        return CompletableFuture.completedFuture(null);
                    });
            return executionRepository;
        }

        private final Injector _injector;
        private final Environment _environment;
        private final Config _configuration;
        private final ApplicationLifecycle _lifecycle;
    }

    private static final class HostProviderProvider implements Provider<ActorRef> {
        @Inject
        HostProviderProvider(
                final ActorSystem system,
                @Named("HostProviderProps") final Props hostProviderProps) {
            _system = system;
            _hostProviderProps = hostProviderProps;
        }

        @Override
        public ActorRef get() {
            final Cluster cluster = Cluster.get(_system);
            // Start a singleton instance of the scheduler on a "host_indexer" node in the cluster.
            if (cluster.selfRoles().contains(INDEXER_ROLE)) {
                return _system.actorOf(ClusterSingletonManager.props(
                        _hostProviderProps,
                        PoisonPill.getInstance(),
                        ClusterSingletonManagerSettings.create(_system).withRole(INDEXER_ROLE)),
                        "host-provider-scheduler");
            }
            return null;
        }

        private final ActorSystem _system;
        private final Props _hostProviderProps;

        private static final String INDEXER_ROLE = "host_indexer";
    }

    private static final class ReportRepositoryJobCoordinatorProvider implements Provider<ActorRef> {
        @Inject
        ReportRepositoryJobCoordinatorProvider(
                final ActorSystem system,
                final Injector injector,
                final OrganizationRepository organizationRepository,
                @Named("job-execution-shard-region") final ActorRef executorRegion,
                final PeriodicMetrics periodicMetrics) {
            _system = system;
            _injector = injector;
            _organizationRepository = organizationRepository;
            _executorRegion = executorRegion;
            _periodicMetrics = periodicMetrics;
        }

        @Override
        public ActorRef get() {
            final Cluster cluster = Cluster.get(_system);
            // Start a singleton instance of the scheduler on a "host_indexer" node in the cluster.
            if (cluster.selfRoles().contains(ANTI_ENTROPY_ROLE)) {
                return _system.actorOf(ClusterSingletonManager.props(
                        JobCoordinator.props(_injector,
                                ReportRepository.class,
                                ReportExecutionRepository.class,
                                _organizationRepository,
                                _executorRegion,
                                _periodicMetrics),
                        PoisonPill.getInstance(),
                        ClusterSingletonManagerSettings.create(_system).withRole(ANTI_ENTROPY_ROLE)),
                        "ReportJobCoordinator");
            }
            return null;
        }

        private final ActorSystem _system;
        private final Injector _injector;
        private final OrganizationRepository _organizationRepository;
        private final ActorRef _executorRegion;
        private final PeriodicMetrics _periodicMetrics;

        private static final String ANTI_ENTROPY_ROLE = "report_repository_anti_entropy";
    }

    private static final class AlertRepositoryJobCoordinatorProvider implements Provider<ActorRef> {
        @Inject
        AlertRepositoryJobCoordinatorProvider(
                final ActorSystem system,
                final Injector injector,
                final OrganizationRepository organizationRepository,
                @Named("job-execution-shard-region")
                final ActorRef executorRegion,
                final PeriodicMetrics periodicMetrics) {
            _system = system;
            _injector = injector;
            _organizationRepository = organizationRepository;
            _executorRegion = executorRegion;
            _periodicMetrics = periodicMetrics;
        }

        @Override
        public ActorRef get() {
            final Cluster cluster = Cluster.get(_system);
            // Start a singleton instance of the scheduler on a "host_indexer" node in the cluster.
            if (cluster.selfRoles().contains(ANTI_ENTROPY_ROLE)) {
                return _system.actorOf(ClusterSingletonManager.props(
                        JobCoordinator.props(_injector,
                                AlertJobRepository.class,
                                AlertExecutionRepository.class,
                                _organizationRepository,
                                _executorRegion,
                                _periodicMetrics),
                        PoisonPill.getInstance(),
                        ClusterSingletonManagerSettings.create(_system).withRole(ANTI_ENTROPY_ROLE)),
                        "AlertJobCoordinator");
            }
            return null;
        }

        private final ActorSystem _system;
        private final Injector _injector;
        private final OrganizationRepository _organizationRepository;
        private final ActorRef _executorRegion;
        private final PeriodicMetrics _periodicMetrics;

        private static final String ANTI_ENTROPY_ROLE = "alert_repository_anti_entropy";
    }

    private static final class RollupGeneratorProvider implements Provider<ActorRef> {
        @Inject
        RollupGeneratorProvider(
                final Injector injector,
                final ActorSystem system,
                final Config configuration,
                final Features features) {
            _injector = injector;
            _system = system;
            _configuration = configuration;
            _enabled = features.isRollupsEnabled();
        }

        @Override
        public ActorRef get() {
            final Cluster cluster = Cluster.get(_system);
            final int actorCount = _configuration.getInt("rollup.generator.count");
            if (_enabled && cluster.selfRoles().contains(RollupMetricsDiscoveryProvider.ROLLUP_METRICS_DISCOVERY_ROLE)) {
                for (int i = 0; i < actorCount; i++) {
                    _system.actorOf(GuiceActorCreator.props(_injector, RollupGenerator.class));
                }
            }
            return null;
        }

        private final Injector _injector;
        private final ActorSystem _system;
        private final Config _configuration;
        private final boolean _enabled;
    }

    private static final class RollupMetricsDiscoveryProvider implements Provider<ActorRef> {
        @Inject
        RollupMetricsDiscoveryProvider(
                final Injector injector,
                final ActorSystem system,
                final Features features) {
            _enabled = features.isRollupsEnabled();
            _injector = injector;
            _system = system;
        }

        @Override
        public ActorRef get() {
            final Cluster cluster = Cluster.get(_system);
            if (_enabled && cluster.selfRoles().contains(ROLLUP_METRICS_DISCOVERY_ROLE)) {
                final ActorRef manager = _system.actorOf(ClusterSingletonManager.props(
                        GuiceActorCreator.props(_injector, MetricsDiscovery.class),
                        PoisonPill.getInstance(),
                        ClusterSingletonManagerSettings.create(_system).withRole(ROLLUP_METRICS_DISCOVERY_ROLE)),
                        "rollup-metrics-discovery"
                );
                return _system.actorOf(ClusterSingletonProxy.props(
                        manager.path().toStringWithoutAddress(),
                        ClusterSingletonProxySettings.create(_system)));
            }
            return _system.actorOf(Props.create(NoopActor.class));
        }

        private final boolean _enabled;
        private final Injector _injector;
        private final ActorSystem _system;

        static final String ROLLUP_METRICS_DISCOVERY_ROLE = "rollup_metrics_discovery";
    }

    private static final class JvmMetricsCollectorProvider implements Provider<ActorRef> {
        @Inject
        JvmMetricsCollectorProvider(final Injector injector, final ActorSystem system) {
            _injector = injector;
            _system = system;
        }

        @Override
        public ActorRef get() {
            return _system.actorOf(GuiceActorCreator.props(_injector, JvmMetricsCollector.class));
        }

        private final Injector _injector;
        private final ActorSystem _system;
    }

    private static final class RollupManagerProvider implements Provider<ActorRef> {
        private final boolean _enabled;
        private final ActorSystem _system;
        private final PeriodicMetrics _periodicMetrics;
        private final MetricsFactory _metricsFactory;
        private final RollupPartitioner _partitioner;
        private final ActorRef _consistencyChecker;
        private final Config _config;
        static final String ROLLUP_MANAGER_ROLE = "rollup_manager";

        @Inject
        RollupManagerProvider(
                final ActorSystem system,
                final PeriodicMetrics periodicMetrics,
                final MetricsFactory metricsFactory,
                final RollupPartitioner partitioner,
                @Named("RollupConsistencyChecker") final ActorRef consistencyChecker,
                final Config config,
                final Features features
        ) {
            _enabled = features.isRollupsEnabled();
            _system = system;
            _periodicMetrics = periodicMetrics;
            _metricsFactory = metricsFactory;
            _partitioner = partitioner;
            _consistencyChecker = consistencyChecker;
            _config = config;
        }

        @Override
        public ActorRef get() {
            final Cluster cluster = Cluster.get(_system);
            if (_enabled && cluster.selfRoles().contains(ROLLUP_MANAGER_ROLE)) {
                return _system.actorOf(RollupManager.props(
                        _periodicMetrics,
                        _metricsFactory,
                        _partitioner,
                        _consistencyChecker,
                        _config.getDouble("rollup.manager.consistency_check_fraction_of_writes")
                ));
            }
            return _system.actorOf(Props.create(NoopActor.class));
        }
    }

    private static final class RollupManagerPoolProvider implements Provider<ActorRef> {
        private final boolean _enabled;
        private final Injector _injector;
        private final ActorSystem _system;
        static final String ROLLUP_MANAGER_ROLE = "rollup_manager";

        @Inject
        RollupManagerPoolProvider(final Injector injector, final ActorSystem system, final Features features) {
            _enabled = features.isRollupsEnabled();
            _injector = injector;
            _system = system;
        }

        @Override
        public ActorRef get() {
            final Cluster cluster = Cluster.get(_system);
            if (_enabled && cluster.selfRoles().contains(ROLLUP_MANAGER_ROLE)) {
                final Set<String> roles = Sets.newHashSet(ROLLUP_MANAGER_ROLE);
                return _system.actorOf(new ClusterRouterPool(
                                new ConsistentHashingPool(0),
                                new ClusterRouterPoolSettings(
                                        10000,
                                        1,
                                        true,
                                        roles
                                ))
                                .props(GuiceActorCreator.props(_injector, RollupForwarder.class)),
                        "rollup-manager"
                );
            }
            return _system.actorOf(Props.create(NoopActor.class));
        }
    }

    private static final class RollupExecutorProvider implements Provider<ActorRef> {
        @Inject
        RollupExecutorProvider(
                final Injector injector,
                final ActorSystem system,
                final Config configuration,
                final Features features) {
            _injector = injector;
            _system = system;
            _configuration = configuration;
            _enabled = features.isRollupsEnabled();
        }

        @Override
        public ActorRef get() {
            final int actorCount = _configuration.getInt("rollup.executor.count");
            if (_enabled) {
                for (int i = 0; i < actorCount; i++) {
                    _system.actorOf(GuiceActorCreator.props(_injector, RollupExecutor.class));
                }
            }
            return null;
        }

        private final Injector _injector;
        private final ActorSystem _system;
        private final Config _configuration;
        private final boolean _enabled;
    }

    private static final class RollupConsistencyCheckerProvider implements Provider<ActorRef> {
        @Inject
        RollupConsistencyCheckerProvider(
                final ActorSystem system,
                final KairosDbClient kairosDbClient,
                final MetricsFactory metricsFactory,
                final PeriodicMetrics periodicMetrics,
                final Config configuration
        ) {
            _system = system;
            _kairosDbClient = kairosDbClient;
            _metricsFactory = metricsFactory;
            _periodicMetrics = periodicMetrics;
            _configuration = configuration;
        }

        @Override
        public ActorRef get() {
            final int maxConcurrentRequests = _configuration.getInt("rollup.consistency_checker.max_concurrent_requests");
            final int bufferSize = _configuration.getInt("rollup.consistency_checker.buffer_size");
            return _system.actorOf(ConsistencyChecker.props(
                    _kairosDbClient,
                    _metricsFactory,
                    _periodicMetrics,
                    maxConcurrentRequests,
                    bufferSize
            ));
        }

        private final ActorSystem _system;
        private final KairosDbClient _kairosDbClient;
        private final MetricsFactory _metricsFactory;
        private final PeriodicMetrics _periodicMetrics;
        private final Config _configuration;
    }

}<|MERGE_RESOLUTION|>--- conflicted
+++ resolved
@@ -339,12 +339,8 @@
         final ImmutableMap.Builder<MetricsQueryFormat, QueryExecutor> registryMapBuilder = ImmutableMap.builder();
         final Config executorsConfig = configuration.getConfig("query.executors");
         final Set<String> keys = executorsConfig.root().keySet();
-<<<<<<< HEAD
-        for (final String key : keys) {
-=======
         for (final String key: keys) {
             final MetricsQueryFormat format = MetricsQueryFormat.valueOf(key);
->>>>>>> 879e44a8
             final Config subconfig = executorsConfig.getConfig(key);
             final Injector childInjector = injector.createChildInjector(new ConfigurationOverrideModule(subconfig));
             final Class<? extends QueryExecutor> clazz = ConfigurationHelper.getType(environment, subconfig, "type");
