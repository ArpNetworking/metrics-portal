--- conflicted
+++ resolved
@@ -238,14 +238,9 @@
                                 ))
                                 .setAlignSampling(true)
                                 .setAlignStartTime(true)
-<<<<<<< HEAD
-                                .build())
+                        ))
                 )
                 .setTags(task.getTags());
-=======
-                        ))
-                );
->>>>>>> 9b03f7bf
 
         return ThreadLocalBuilder.build(MetricsQuery.Builder.class, mqb -> mqb
                 .setStartTime(task.getStartTime())
