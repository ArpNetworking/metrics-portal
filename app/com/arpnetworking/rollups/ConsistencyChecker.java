/*
 * Copyright 2020 Dropbox Inc.
 *
 * Licensed under the Apache License, Version 2.0 (the "License");
 * you may not use this file except in compliance with the License.
 * You may obtain a copy of the License at
 *
 *     http://www.apache.org/licenses/LICENSE-2.0
 *
 * Unless required by applicable law or agreed to in writing, software
 * distributed under the License is distributed on an "AS IS" BASIS,
 * WITHOUT WARRANTIES OR CONDITIONS OF ANY KIND, either express or implied.
 * See the License for the specific language governing permissions and
 * limitations under the License.
 */
package com.arpnetworking.rollups;

import akka.actor.AbstractActorWithTimers;
import akka.actor.ActorRef;
import akka.actor.Props;
import akka.actor.Status;
import akka.japi.pf.ReceiveBuilder;
import akka.pattern.Patterns;
import com.arpnetworking.commons.builder.ThreadLocalBuilder;
import com.arpnetworking.commons.jackson.databind.ObjectMapperFactory;
import com.arpnetworking.kairos.client.KairosDbClient;
import com.arpnetworking.kairos.client.models.Aggregator;
import com.arpnetworking.kairos.client.models.Metric;
import com.arpnetworking.kairos.client.models.MetricsQuery;
import com.arpnetworking.kairos.client.models.MetricsQueryResponse;
import com.arpnetworking.kairos.client.models.Sampling;
import com.arpnetworking.logback.annotations.Loggable;
import com.arpnetworking.metrics.Metrics;
import com.arpnetworking.metrics.MetricsFactory;
import com.arpnetworking.metrics.incubator.PeriodicMetrics;
import com.arpnetworking.steno.LogBuilder;
import com.arpnetworking.steno.Logger;
import com.arpnetworking.steno.LoggerFactory;
import com.fasterxml.jackson.databind.JsonNode;
import com.fasterxml.jackson.databind.ObjectMapper;
import com.google.common.base.MoreObjects;
import com.google.common.collect.ImmutableList;
<<<<<<< HEAD
import com.google.common.collect.ImmutableMap;
=======
import com.google.common.collect.Iterables;
>>>>>>> 50dedbff
import com.google.common.collect.Maps;
import edu.umd.cs.findbugs.annotations.SuppressFBWarnings;
import net.sf.oval.constraint.NotEmpty;
import net.sf.oval.constraint.NotNull;
import net.sf.oval.constraint.ValidateWithMethod;

import java.io.IOException;
import java.io.Serializable;
import java.time.Duration;
import java.time.Instant;
import java.util.LinkedHashSet;
import java.util.Map;
import java.util.Objects;
import java.util.Optional;
import java.util.concurrent.CompletionException;
import java.util.concurrent.atomic.AtomicInteger;
import java.util.function.Consumer;
import javax.annotation.Nullable;

/**
 * Actor that compares rollup datapoints to their source material, and logs any discrepancies.
 *
 * @author Spencer Pearson (spencerpearson at dropbox dot com)
 */
public final class ConsistencyChecker extends AbstractActorWithTimers {

    private final KairosDbClient _kairosDbClient;
    private final MetricsFactory _metricsFactory;
    private final PeriodicMetrics _periodicMetrics;
    private final int _bufferSize;
    private final LinkedHashSet<Task> _queue;
    private int _nAvailableRequests;
<<<<<<< HEAD
    private final ActorRef _rollupManager;
    private final double _dataLossReexecutionThreshold;


    private static final Logger LOGGER = LoggerFactory.getLogger(ConsistencyChecker.class);
    /* package private */ static final Object TICK = new Object();
    private static final Object REQUEST_FINISHED = new Object();
    private static final Duration TICK_INTERVAL = Duration.ofMinutes(1);
=======
    private final AtomicInteger _maxRecentBufferSize;
>>>>>>> 50dedbff

    @Override
    public Receive createReceive() {
        return new ReceiveBuilder()
                .matchEquals(TICK, msg -> tick())
                .matchEquals(REQUEST_FINISHED, msg -> {
                    _nAvailableRequests += 1;
                    tick();
                })
                .match(Task.class, task -> {
                    if (_queue.size() < _bufferSize) {
                        _queue.add(task);
                        getSender().tell(new Status.Success(task), getSelf());
                        _maxRecentBufferSize.accumulateAndGet(_queue.size(), Math::max);
                        recordCounter("submit/success", 1);
                        tick();
                    } else {
                        getSender().tell(new Status.Failure(BufferFull.getInstance()), getSelf());
                        recordCounter("submit/success", 0);
                    }
                })
                .match(SampleCounts.class, this::sampleCountsReceived)
                .build();
    }

    /**
     * Creates a {@link Props} for this actor.
     *
     * @param kairosDbClient kairosdb client
     * @param metricsFactory metrics factory
     * @param periodicMetrics periodic metrics
     * @param maxConcurrentRequests maximum number of queries that can be outstanding to KairosDB at a time
     * @param bufferSize maximum number of items to allow in the queue
     * @param rollupManager {@link RollupManager} reference to send rollup datapoints to when they need re-execution
     * @param dataLossReexecutionThreshold fraction of data loss that should trigger re-execution of a datapoint
     * @return A new Props.
     */
    public static Props props(
            final KairosDbClient kairosDbClient,
            final MetricsFactory metricsFactory,
            final PeriodicMetrics periodicMetrics,
            final int maxConcurrentRequests,
            final int bufferSize,
            final ActorRef rollupManager,
            final double dataLossReexecutionThreshold
        ) {
        return Props.create(
                ConsistencyChecker.class,
                kairosDbClient,
                metricsFactory,
                periodicMetrics,
                maxConcurrentRequests,
                bufferSize,
                rollupManager,
                dataLossReexecutionThreshold
        );
    }

    private ConsistencyChecker(
            final KairosDbClient kairosDbClient,
            final MetricsFactory metricsFactory,
            final PeriodicMetrics periodicMetrics,
            final int maxConcurrentRequests,
            final int bufferSize,
            final ActorRef rollupManager,
            final double dataLossReexecutionThreshold
    ) {
        _kairosDbClient = kairosDbClient;
        _metricsFactory = metricsFactory;
        _periodicMetrics = periodicMetrics;
        _bufferSize = bufferSize;
        _queue = new LinkedHashSet<>();
        _nAvailableRequests = maxConcurrentRequests;
<<<<<<< HEAD
        _rollupManager = rollupManager;
        _dataLossReexecutionThreshold = dataLossReexecutionThreshold;
=======
        _maxRecentBufferSize = new AtomicInteger(0);

        _periodicMetrics.registerPolledMetric(metrics -> {
            metrics.recordGauge("rollup/consistency_checker/buffer_size", _maxRecentBufferSize.getAndSet(_queue.size()));
        });
>>>>>>> 50dedbff
    }

    @Override
    public void preStart() throws Exception {
        super.preStart();
        getSelf().tell(TICK, getSelf());
        getTimers().startPeriodicTimer("PERIODIC_TICK", TICK, TICK_INTERVAL);
    }

    private Task dequeueWork() {
        @Nullable final Task result = Iterables.getFirst(_queue, null);
        if (result == null) {
            throw new IllegalStateException("queue is empty");
        }
        _queue.remove(result);
        return result;
    }

    private void recordCounter(final String metricName, final long value) {
        _periodicMetrics.recordCounter("rollup/consistency_checker/" + metricName, value);

    }

    private void tick() {
        recordCounter("tick", 1);
        while (_nAvailableRequests > 0 && !_queue.isEmpty()) {
            startRequest(dequeueWork());
        }
    }

    private void startRequest(final Task task) {
        recordCounter("request/start", 1);
        _nAvailableRequests -= 1;
        Patterns.pipe(
                _kairosDbClient.queryMetrics(buildCountComparisonQuery(task))
                        .whenComplete((response, error) -> {
                            getSelf().tell(REQUEST_FINISHED, getSelf());
                            recordCounter("request/finish_success", error == null ? 1 : 0);
                        })
                        .thenApply(response -> {
                            boolean parseFailure = false;
                            try {
                                return ConsistencyChecker.parseSampleCounts(task, response);
                            } catch (final MalformedSampleCountResponse err) {
                                parseFailure = true;
                                throw new CompletionException(err);
                            } finally {
                                recordCounter("parse_failure", parseFailure ? 1 : 0);
                            }
                        })
                        .whenComplete((sampleCounts, failure) -> {
                            if (failure != null) {
                                LOGGER.error()
                                        .setMessage("failed to fetch/parse response from KairosDB")
                                        .addData("task", task)
                                        .setThrowable(failure)
                                        .log();
                            }
                        }),
                getContext().getDispatcher()
        ).to(getSelf());
    }

    private void sampleCountsReceived(final SampleCounts sampleCounts) {
        final Task task = sampleCounts.getTask();
        final Optional<Throwable> failure = sampleCounts.getFailure();

        try (Metrics metrics = _metricsFactory.create()) {
            metrics.addAnnotation("trigger", task.getTrigger().name());
            metrics.addAnnotation("period", task.getPeriod().name());

            metrics.incrementCounter("rollup/consistency_checker/query_successful", failure.isPresent() ? 0 : 1);

            if (failure.isPresent()) {
                LOGGER.warn()
                        .setMessage("failed to query Kairos for sample-counts")
                        .addData("task", task)
                        .setThrowable(failure.get())
                        .log();
                return;
            }

            final double nOriginalSamples = sampleCounts.getSourceSampleCount();
            final double nRollupSamples = sampleCounts.getRollupSampleCount();
            final double nSamplesDropped = nOriginalSamples - nRollupSamples;

            final boolean tooManyRollupSamples = nOriginalSamples < nRollupSamples;
            recordCounter("too_many_rollup_samples", tooManyRollupSamples ? 1 : 0);
            if (tooManyRollupSamples) {
                LOGGER.error()
                        .setMessage("somehow got more samples for rolled-up data than original data")
                        .addData("task", task)
                        .addData("sampleCounts", sampleCounts)
                        .log();
            } else if (nOriginalSamples > nRollupSamples) {
                final double fractionalDataLoss = nSamplesDropped / nOriginalSamples;
                metrics.setGauge("rollup/consistency_checker/fractional_data_loss", fractionalDataLoss);
                final LogBuilder logBuilder =
                        // This level-thresholding should probably be configurable.
                        fractionalDataLoss < 0.001 ? LOGGER.debug()
                                : fractionalDataLoss < 0.01 ? LOGGER.info()
                                : fractionalDataLoss < 0.1 ? LOGGER.warn()
                                : LOGGER.error();
                logBuilder.setMessage("data lost in rollup")
                        .addData("task", task)
                        .addData("sampleCounts", sampleCounts)
                        .log();

                if (fractionalDataLoss > _dataLossReexecutionThreshold) {
                    Patterns.pipe(
                            _kairosDbClient.queryMetricTags(task.getSourceMetricName(), task.getStartTime()).thenApply(tags ->
                                    new RollupDefinition.Builder()
                                            .setSourceMetricName(task.getSourceMetricName())
                                            .setDestinationMetricName(task.getRollupMetricName())
                                            .setStartTime(task.getStartTime())
                                            .setPeriod(task.getPeriod())
                                            .setAllMetricTags(tags)
                                            .build()
                            ),
                            getContext().getDispatcher()
                    ).to(_rollupManager);
                }
            } else {
                LOGGER.trace()
                        .setMessage("no data lost in rollup")
                        .addData("task", task)
                        .addData("sampleCounts", sampleCounts)
                        .log();
            }
        }
    }

    /* package private */ static SampleCounts parseSampleCounts(
            final Task task,
            final MetricsQueryResponse response
    ) throws MalformedSampleCountResponse {
        final Map<String, Long> countsByMetric = Maps.newHashMap();
        if (response.getQueries().size() != 2) {
            throw new MalformedSampleCountResponse("expected exactly 2 queries, got " + response.getQueries().size(), response);
        }
        for (final MetricsQueryResponse.Query query : response.getQueries()) {
            if (query.getResults().size() != 1) {
                throw new MalformedSampleCountResponse("expected exactly 1 result, got " + query.getResults().size(), response);
            }
            final MetricsQueryResponse.QueryResult queryResult = query.getResults().get(0);

            if (queryResult.getValues().isEmpty()) {
                countsByMetric.put(queryResult.getName(), 0L);
            } else if (queryResult.getValues().size() != 1) {
                throw new MalformedSampleCountResponse("expected 0 or 1 values, got " + queryResult.getValues().size(), response);
            } else {
                final Optional<Object> value = queryResult.getValues().get(0).getValue();
                if (!value.isPresent()) {
                    throw new MalformedSampleCountResponse("sample count has null value", response);
                }
                final long longValue;
                try {
                    longValue = Double.valueOf(Double.parseDouble(value.get().toString())).longValue();
                } catch (final NumberFormatException e) {
                    throw new MalformedSampleCountResponse(e, response);
                }
                countsByMetric.put(queryResult.getName(), longValue);
            }
        }
        @Nullable final Long sourceCount = countsByMetric.get(task.getSourceMetricName());
        @Nullable final Long rollupCount = countsByMetric.get(task.getRollupMetricName());
        if (sourceCount == null || rollupCount == null) {
            throw new MalformedSampleCountResponse(
                    String.format("expected keys %s and %s", task.getSourceMetricName(), task.getRollupMetricName()),
                    response
            );
        }
        return ThreadLocalBuilder.build(SampleCounts.Builder.class, b -> b
                .setTask(task)
                .setSourceSampleCount(sourceCount)
                .setRollupSampleCount(rollupCount)
        );
    }

    private MetricsQuery buildCountComparisonQuery(final Task task) {
        final Consumer<Metric.Builder> setCommonFields = builder -> builder
                .setAggregators(ImmutableList.of(
                        ThreadLocalBuilder.build(Aggregator.Builder.class, aggb -> aggb
                                .setName("count")
                                .setSampling(ThreadLocalBuilder.build(Sampling.Builder.class, sb -> sb
                                        .setUnit(task.getPeriod().getSamplingUnit()).setValue(1).build()
                                ))
                                .setAlignSampling(true)
                                .setAlignStartTime(true)
                        ))
                )
                .setTags(task.getFilterTags().asMultimap());

        return ThreadLocalBuilder.build(MetricsQuery.Builder.class, mqb -> mqb
                .setStartTime(task.getStartTime())
                .setEndTime(task.getStartTime().plus(task.getPeriod().periodCountToDuration(1)).minusMillis(1))
                .setMetrics(ImmutableList.of(
                        ThreadLocalBuilder.build(Metric.Builder.class, mb -> {
                            setCommonFields.accept(mb);
                            mb.setName(task.getSourceMetricName());
                        }),
                        ThreadLocalBuilder.build(Metric.Builder.class, mb -> {
                            setCommonFields.accept(mb);
                            mb.setName(task.getRollupMetricName());
                        })
                ))
        );
    }

    /**
     * Commands the {@link ConsistencyChecker} to compare a rollup-datapoint against the corresponding source-datapoints.
     */
    @Loggable
    public static final class Task implements Serializable {
        private static final long serialVersionUID = 2980603523747090602L;
        private final String _sourceMetricName;
        private final String _rollupMetricName;
        private final RollupPeriod _period;
        private final Instant _startTime;
        private final ImmutableMap<String, String> _filterTags;
        private final Trigger _trigger;

        /**
         * Why the {@link Task} was created. Used for metrics.
         */
        public enum Trigger {
            /**
             * Something/somebody requested this task as a one-off.
             */
            ON_DEMAND,
            /**
             * A {@link RollupExecutor} finished writing a datapoint and decided to consistency-check it.
             */
            WRITE_COMPLETED,
            // QUERIED,  // TODO(spencerpearson, OBS-1175)
        }

        private Task(final Builder builder) {
            _sourceMetricName = builder._sourceMetricName;
            _rollupMetricName = builder._rollupMetricName;
            _period = builder._period;
            _startTime = builder._startTime;
            _filterTags = builder._filterTags;
            _trigger = builder._trigger;
        }

        public String getSourceMetricName() {
            return _sourceMetricName;
        }

        public String getRollupMetricName() {
            return _rollupMetricName;
        }

        public RollupPeriod getPeriod() {
            return _period;
        }

        public Instant getStartTime() {
            return _startTime;
        }

        public ImmutableMap<String, String> getFilterTags() {
            return _filterTags;
        }

        public Trigger getTrigger() {
            return _trigger;
        }

        @Override
        public boolean equals(final Object o) {
            if (this == o) {
                return true;
            }
            if (o == null || getClass() != o.getClass()) {
                return false;
            }
            final Task task = (Task) o;
            return _sourceMetricName.equals(task._sourceMetricName)
                    && _rollupMetricName.equals(task._rollupMetricName)
                    && _period == task._period
                    && _startTime.equals(task._startTime)
                    && _filterTags.equals(task._filterTags)
                    && _trigger == task._trigger;
        }

        @Override
        public int hashCode() {
            return Objects.hash(_sourceMetricName, _rollupMetricName, _period, _startTime, _filterTags, _trigger);
        }

        @Override
        public String toString() {
            return MoreObjects.toStringHelper(this)
                    .add("_sourceMetricName", _sourceMetricName)
                    .add("_rollupMetricName", _rollupMetricName)
                    .add("_period", _period)
                    .add("_startTime", _startTime)
                    .add("_filterTags", _filterTags)
                    .add("_trigger", _trigger)
                    .toString();
        }

        /**
         * Builder for {@link Task}.
         */
        public static final class Builder extends ThreadLocalBuilder<Task> {
            @NotNull
            @NotEmpty
            private String _sourceMetricName;
            @NotNull
            @NotEmpty
            private String _rollupMetricName;
            @NotNull
            private RollupPeriod _period;
            @NotNull
            private ImmutableMap<String, String> _filterTags = ImmutableMap.of();
            @NotNull
            @ValidateWithMethod(methodName = "validateStartTime", parameterType = Instant.class)
            private Instant _startTime;
            @NotNull
            private Trigger _trigger;

            /**
             * Public constructor.
             */
            public Builder() {
                super(Task::new);
            }

            @Override
            protected void reset() {
                _sourceMetricName = null;
                _rollupMetricName = null;
                _period = null;
                _startTime = null;
                _trigger = null;
            }

            /**
             * Sets the {@code _sourceMetricName} and returns a reference to this Builder so that the methods can be chained together.
             *
             * @param value the {@code _sourceMetricName} to set
             * @return a reference to this Builder
             */
            public Builder setSourceMetricName(final String value) {
                _sourceMetricName = value;
                return this;
            }

            /**
             * Sets the {@code _rollupMetricName} and returns a reference to this Builder so that the methods can be chained together.
             *
             * @param value the {@code _rollupMetricName} to set
             * @return a reference to this Builder
             */
            public Builder setRollupMetricName(final String value) {
                _rollupMetricName = value;
                return this;
            }

            /**
             * Sets the {@code _period} and returns a reference to this Builder so that the methods can be chained together.
             *
             * @param value the {@code _period} to set
             * @return a reference to this Builder
             */
            public Builder setPeriod(final RollupPeriod value) {
                _period = value;
                return this;
            }

            /**
             * Sets the {@code _startTime} and returns a reference to this Builder so that the methods can be chained together.
             *
             * @param value the {@code _startTime} to set
             * @return a reference to this Builder
             */
            public Builder setStartTime(final Instant value) {
                _startTime = value;
                return this;
            }

            /**
             * Sets the {@code _filterTags} and returns a reference to this Builder so that the methods can be chained together.
             *
             * @param value the {@code _filterTags} to set
             * @return a reference to this Builder
             */
            public Builder setFilterTags(final ImmutableMap<String, String> value) {
                _filterTags = value;
                return this;
            }

            /**
             * Sets the {@code _trigger} and returns a reference to this Builder so that the methods can be chained together.
             *
             * @param value the {@code _trigger} to set
             * @return a reference to this Builder
             */
            public Builder setTrigger(final Trigger value) {
                _trigger = value;
                return this;
            }

            @SuppressFBWarnings(value = "UPM_UNCALLED_PRIVATE_METHOD", justification = "invoked reflectively by @ValidateWithMethod")
            private boolean validateStartTime(final Instant startTime) {
                return startTime.equals(_period.recentEndTime(startTime));
            }
        }
    }

    /**
     * Message indicating that sample-counts for a rollup datapoint and its source material have been successfully queried.
     */
    @Loggable
    public static final class SampleCounts extends FailableMessage implements Serializable {
        private static final long serialVersionUID = 5564783719460633635L;
        private final Task _task;
        private final long _sourceSampleCount;
        private final long _rollupSampleCount;

        private SampleCounts(final Builder builder) {
            super(builder);
            _task = builder._task;
            _sourceSampleCount = builder._sourceSampleCount;
            _rollupSampleCount = builder._rollupSampleCount;
        }

        public Task getTask() {
            return _task;
        }

        public long getSourceSampleCount() {
            return _sourceSampleCount;
        }

        public long getRollupSampleCount() {
            return _rollupSampleCount;
        }

        @Override
        public boolean equals(final Object o) {
            if (this == o) {
                return true;
            }
            if (o == null || getClass() != o.getClass()) {
                return false;
            }
            final SampleCounts that = (SampleCounts) o;
            return _sourceSampleCount == that._sourceSampleCount
                    && _rollupSampleCount == that._rollupSampleCount
                    && _task.equals(that._task);
        }

        @Override
        public int hashCode() {
            return Objects.hash(_task, _sourceSampleCount, _rollupSampleCount);
        }

        @Override
        public String toString() {
            return MoreObjects.toStringHelper(this)
                    .add("_task", _task)
                    .add("_sourceSampleCount", _sourceSampleCount)
                    .add("_rollupSampleCount", _rollupSampleCount)
                    .toString();
        }

        /**
         * Builder for {@link SampleCounts}.
         */
        public static final class Builder extends FailableMessage.Builder<Builder, SampleCounts> {
            @NotNull
            private Task _task;
            @NotNull
            private Long _sourceSampleCount;
            @NotNull
            private Long _rollupSampleCount;

            /**
             * Public constructor.
             */
            public Builder() {
                super(SampleCounts::new);
            }

            @Override
            protected Builder self() {
                return this;
            }

            @Override
            protected void reset() {
                super.reset();
                _task = null;
                _sourceSampleCount = null;
                _rollupSampleCount = null;
            }

            /**
             * Sets the {@code _task} and returns a reference to this Builder so that the methods can be chained together.
             *
             * @param value the {@code _task} to set
             * @return a reference to this Builder
             */
            public Builder setTask(final Task value) {
                _task = value;
                return this;
            }

            /**
             * Sets the {@code _sourceSampleCount} and returns a reference to this Builder so that the methods can be chained together.
             *
             * @param value the {@code _sourceSampleCount} to set
             * @return a reference to this Builder
             */
            public Builder setSourceSampleCount(final long value) {
                _sourceSampleCount = value;
                return this;
            }

            /**
             * Sets the {@code _rollupSampleCount} and returns a reference to this Builder so that the methods can be chained together.
             *
             * @param value the {@code _rollupSampleCount} to set
             * @return a reference to this Builder
             */
            public Builder setRollupSampleCount(final long value) {
                _rollupSampleCount = value;
                return this;
            }
        }
    }

    /**
     * Indicates that KairosDB returned "successfully" but the data was incomprehensible.
     */
    @Loggable
    public static final class MalformedSampleCountResponse extends Exception {
        private static final ObjectMapper MAPPER = ObjectMapperFactory.getInstance();
        private static final long serialVersionUID = 752780265350084369L;

        // This "should" be a MetricsQueryResponse, but that class isn't Serializable.
        // ("Why isn't it?" Several of the data-models contain Optional values, and Optional isn't Serializable.)
        private final JsonNode _response;

        /**
         * Public constructor.
         *
         * @param cause the error
         * @param response the {@link MetricsQueryResponse} whose parsing failed
         */
        public MalformedSampleCountResponse(final Throwable cause, final MetricsQueryResponse response) {
            super(cause);
            _response = MAPPER.valueToTree(response);
        }

        /**
         * Public constructor.
         *
         * @param message the error message
         * @param response the {@link MetricsQueryResponse} whose parsing failed
         */
        public MalformedSampleCountResponse(final String message, final MetricsQueryResponse response) {
            super(message);
            _response = MAPPER.valueToTree(response);
        }

        /**
         * Get the {@link MetricsQueryResponse} that failed to parse.
         *
         * @return the response
         */
        public MetricsQueryResponse getResponse() {
            try {
                return MAPPER.treeToValue(_response, MetricsQueryResponse.class);
            } catch (final IOException err) {
                throw new RuntimeException("somehow failed to deserialize a serialized MetricsQueryResponse", err);
            }
        }
    }

    /**
     * Indicates that a submitted {@link Task} was rejected because the internal task-buffer is full.
     */
    public static final class BufferFull extends Exception {
        private static final long serialVersionUID = 7840529083811798202L;
        private static final BufferFull INSTANCE = new BufferFull();

        /**
         * Get the singleton instance. (Other instances might be created by deserialization, though.)
         * @return the singleton instance
         */
        public static BufferFull getInstance() {
            return INSTANCE;
        }

        private BufferFull() {
            super("buffer is full");
        }
    }


}<|MERGE_RESOLUTION|>--- conflicted
+++ resolved
@@ -40,11 +40,8 @@
 import com.fasterxml.jackson.databind.ObjectMapper;
 import com.google.common.base.MoreObjects;
 import com.google.common.collect.ImmutableList;
-<<<<<<< HEAD
 import com.google.common.collect.ImmutableMap;
-=======
 import com.google.common.collect.Iterables;
->>>>>>> 50dedbff
 import com.google.common.collect.Maps;
 import edu.umd.cs.findbugs.annotations.SuppressFBWarnings;
 import net.sf.oval.constraint.NotEmpty;
@@ -77,18 +74,15 @@
     private final int _bufferSize;
     private final LinkedHashSet<Task> _queue;
     private int _nAvailableRequests;
-<<<<<<< HEAD
     private final ActorRef _rollupManager;
     private final double _dataLossReexecutionThreshold;
+    private final AtomicInteger _maxRecentBufferSize;
 
 
     private static final Logger LOGGER = LoggerFactory.getLogger(ConsistencyChecker.class);
     /* package private */ static final Object TICK = new Object();
     private static final Object REQUEST_FINISHED = new Object();
     private static final Duration TICK_INTERVAL = Duration.ofMinutes(1);
-=======
-    private final AtomicInteger _maxRecentBufferSize;
->>>>>>> 50dedbff
 
     @Override
     public Receive createReceive() {
@@ -162,16 +156,13 @@
         _bufferSize = bufferSize;
         _queue = new LinkedHashSet<>();
         _nAvailableRequests = maxConcurrentRequests;
-<<<<<<< HEAD
         _rollupManager = rollupManager;
         _dataLossReexecutionThreshold = dataLossReexecutionThreshold;
-=======
         _maxRecentBufferSize = new AtomicInteger(0);
 
         _periodicMetrics.registerPolledMetric(metrics -> {
             metrics.recordGauge("rollup/consistency_checker/buffer_size", _maxRecentBufferSize.getAndSet(_queue.size()));
         });
->>>>>>> 50dedbff
     }
 
     @Override
