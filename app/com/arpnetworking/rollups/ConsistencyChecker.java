--- conflicted
+++ resolved
@@ -749,10 +749,7 @@
         public static BufferFull getInstance() {
             return INSTANCE;
         }
-<<<<<<< HEAD
-=======
-
->>>>>>> 949a435d
+
         private BufferFull() {
             super("buffer is full");
         }
