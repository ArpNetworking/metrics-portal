--- conflicted
+++ resolved
@@ -109,13 +109,9 @@
         query.getMetrics().stream()
                 .map(Metric::getName)
                 .map(RollupMetric::fromRollupMetricName)
-<<<<<<< HEAD
-                .flatMap(rollupMetric -> rollupMetric.map(rm -> checkerTasks(startTime, endTime, rm)).orElse(Stream.empty()))
-=======
                 .forEach(rollupMetricMaybe -> {
                         rollupMetricMaybe.ifPresent(rollupMetric -> {
                             checkerTasks(startTime, endTime, rollupMetric)
->>>>>>> 4bccef7a
                                     .forEach(task -> {
                                         LOGGER.trace()
                                                 .setMessage("sending for consistency check")
@@ -141,8 +137,6 @@
                                             }
                                         }
                                     });
-<<<<<<< HEAD
-=======
                         });
 
                         if (!rollupMetricMaybe.isPresent()) {
@@ -150,8 +144,6 @@
                         }
                     }
                 );
->>>>>>> 4bccef7a
-
     }
 
     private static Stream<ConsistencyChecker.Task> checkerTasks(
