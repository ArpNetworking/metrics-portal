/*
 * Copyright 2019 Dropbox, Inc.
 *
 * Licensed under the Apache License, Version 2.0 (the "License");
 * you may not use this file except in compliance with the License.
 * You may obtain a copy of the License at
 *
 *     http://www.apache.org/licenses/LICENSE-2.0
 *
 * Unless required by applicable law or agreed to in writing, software
 * distributed under the License is distributed on an "AS IS" BASIS,
 * WITHOUT WARRANTIES OR CONDITIONS OF ANY KIND, either express or implied.
 * See the License for the specific language governing permissions and
 * limitations under the License.
 */
package com.arpnetworking.metrics.portal.reports.impl.chrome;

import java.util.concurrent.CompletionStage;
import java.util.function.Supplier;

/**
 * A relatively minimal interface for a Chrome tab's dev tools.
 *
 * @author Spencer Pearson (spencerpearson at dropbox dot com)
 */
public interface DevToolsService {
    /**
     * Evaluates some JavaScript in the tab.
     *
     * @param js A JavaScript expression. (If you need multiple statements, wrap them in an
     *   <a href="https://developer.mozilla.org/en-US/docs/Glossary/IIFE">IIFE</a>.)
     * @return The result of the evaluation. (e.g. a String, a Double, a-- I don't know about arrays/objects.)
     */
    Object evaluate(String js);

    /**
     * Creates a PDF capturing how the page currently displays.
     *
     * @param pageWidth How wide the PDF's pages should be, in inches.
     * @param pageHeight How tall the PDF's pages should be, in inches.
     * @return Raw bytes of the PDF, suitable for e.g. writing to a .pdf file.
     */
    byte[] printToPdf(double pageWidth, double pageHeight);

    /**
     * Forces the tab to navigate to a new URL.
     *
     * @param url The URL to navigate to.
<<<<<<< HEAD
     * @return TODO(spencerpearson).
=======
     * @return A {@link CompletionStage} that completes when the page has loaded.
>>>>>>> d9cf1c7a
     */
    CompletionStage<Void> navigate(String url);

    /**
     * Closes the dev tools. After close() is called, any further interaction is illegal.
     */
    void close();

    /**
<<<<<<< HEAD
     * Run a callback when the given {@code eventName} fires, or immediately if it looks like the event has already fired.
=======
     * Create a {@link CompletionStage} that completes when {@code eventName} fires, or immediately if the event has already fired.
>>>>>>> d9cf1c7a
     *
     * (Context: event handlers can only be registered on a page after it's finished loading.
     * This introduces the possibility that the event you want to listen for will have <i>already happened</i> by the time
     * you attach a listener for it. It's impossible in the general case to tell whether this has happened,
     * but if you can reliably tell whether the event has fired, then you can ensure that you either catch the event
     * <i>or</i> notice that it's already fired.
     *
     * @param eventName The name of the JavaScript event to listen for.
     * @param ready Determine whether the event has already fired.
<<<<<<< HEAD
     * @return TODO(spencerpearson).
=======
     * @return A {@link CompletionStage} that completes when the event has fired (or immediately, if {@code ready} returns true).
>>>>>>> d9cf1c7a
     */
    CompletionStage<Void> nowOrOnEvent(String eventName, Supplier<Boolean> ready);
}<|MERGE_RESOLUTION|>--- conflicted
+++ resolved
@@ -46,11 +46,7 @@
      * Forces the tab to navigate to a new URL.
      *
      * @param url The URL to navigate to.
-<<<<<<< HEAD
-     * @return TODO(spencerpearson).
-=======
      * @return A {@link CompletionStage} that completes when the page has loaded.
->>>>>>> d9cf1c7a
      */
     CompletionStage<Void> navigate(String url);
 
@@ -60,11 +56,7 @@
     void close();
 
     /**
-<<<<<<< HEAD
-     * Run a callback when the given {@code eventName} fires, or immediately if it looks like the event has already fired.
-=======
      * Create a {@link CompletionStage} that completes when {@code eventName} fires, or immediately if the event has already fired.
->>>>>>> d9cf1c7a
      *
      * (Context: event handlers can only be registered on a page after it's finished loading.
      * This introduces the possibility that the event you want to listen for will have <i>already happened</i> by the time
@@ -74,11 +66,7 @@
      *
      * @param eventName The name of the JavaScript event to listen for.
      * @param ready Determine whether the event has already fired.
-<<<<<<< HEAD
-     * @return TODO(spencerpearson).
-=======
      * @return A {@link CompletionStage} that completes when the event has fired (or immediately, if {@code ready} returns true).
->>>>>>> d9cf1c7a
      */
     CompletionStage<Void> nowOrOnEvent(String eventName, Supplier<Boolean> ready);
 }