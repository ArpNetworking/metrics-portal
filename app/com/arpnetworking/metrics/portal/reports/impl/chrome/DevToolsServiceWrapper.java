/*
 * Copyright 2019 Dropbox, Inc.
 *
 * Licensed under the Apache License, Version 2.0 (the "License");
 * you may not use this file except in compliance with the License.
 * You may obtain a copy of the License at
 *
 *     http://www.apache.org/licenses/LICENSE-2.0
 *
 * Unless required by applicable law or agreed to in writing, software
 * distributed under the License is distributed on an "AS IS" BASIS,
 * WITHOUT WARRANTIES OR CONDITIONS OF ANY KIND, either express or implied.
 * See the License for the specific language governing permissions and
 * limitations under the License.
 */
package com.arpnetworking.metrics.portal.reports.impl.chrome;

import com.arpnetworking.commons.jackson.databind.ObjectMapperFactory;
import com.fasterxml.jackson.core.JsonProcessingException;
import com.fasterxml.jackson.databind.ObjectMapper;

import java.util.Base64;
import java.util.UUID;
import java.util.concurrent.CompletableFuture;
import java.util.concurrent.CompletionStage;
import java.util.function.Supplier;

/**
 * Wraps a {@link com.github.kklisura.cdt.services.ChromeDevToolsService} to conform to the {@link DevToolsService} interface.
 *
 * @author Spencer Pearson (spencerpearson at dropbox dot com)
 */
public class DevToolsServiceWrapper implements DevToolsService {
    private final com.github.kklisura.cdt.services.ChromeDevToolsService _dts;

    /**
     * Public constructor.
     *
     * @param dts The {@link com.github.kklisura.cdt.services.ChromeDevToolsService} instance to wrap.
     */
    public DevToolsServiceWrapper(final com.github.kklisura.cdt.services.ChromeDevToolsService dts) {
        _dts = dts;
    }

    @Override
    public Object evaluate(final String js) {
        return _dts.getRuntime().evaluate(js).getResult().getValue();
    }

    @Override
    public byte[] printToPdf(final double pageWidthInches, final double pageHeightInches) {
        return Base64.getDecoder().decode(_dts.getPage().printToPDF(
                false,
                false,
                false,
                1.0,
                pageWidthInches,
                pageHeightInches,
                0.4,
                0.4,
                0.4,
                0.4,
                "",
                true,
                "",
                "",
                true
        ));
    }

    @Override
    public CompletionStage<Void> navigate(final String url) {
        final CompletableFuture<Void> result = new CompletableFuture<>();
        _dts.getPage().enable();
<<<<<<< HEAD
        _dts.getPage().onLoadEventFired(e -> {
            result.complete(null);
        });
=======
        _dts.getPage().onLoadEventFired(e -> result.complete(null));
>>>>>>> d9cf1c7a
        _dts.getPage().navigate(url);
        return result;
    }

    @Override
    public CompletionStage<Void> nowOrOnEvent(final String eventName, final Supplier<Boolean> ready) {
        final CompletableFuture<Void> result = new CompletableFuture<>();
        waitForEvent(eventName).thenAccept(foo -> result.complete(null));
        if (ready.get()) {
            result.complete(null);
        }
        return result;
    }

    private CompletionStage<Void> waitForEvent(final String eventName) {
        final CompletableFuture<Void> result = new CompletableFuture<>();
        final String triggerMessage = eventName + " -- " + UUID.randomUUID();
        final String jsonEventName, jsonTriggerMessage;
        try {
            jsonEventName = OBJECT_MAPPER.writeValueAsString(eventName);
            jsonTriggerMessage = OBJECT_MAPPER.writeValueAsString(triggerMessage);
        } catch (final JsonProcessingException e) {
            throw new AssertionError("json-encoding a String somehow failed", e);
        }
        _dts.getConsole().enable();
        _dts.getConsole().onMessageAdded(e -> {
            if (e.getMessage().getText().equals(triggerMessage)) {
                result.complete(null);
            }
        });
        evaluate("window.addEventListener(" + jsonEventName + ", () => console.log(" + jsonTriggerMessage + "))");
        return result;
    }

    @Override
    public void close() {
        _dts.close();
    }

    private static final ObjectMapper OBJECT_MAPPER = ObjectMapperFactory.createInstance();

}<|MERGE_RESOLUTION|>--- conflicted
+++ resolved
@@ -72,13 +72,7 @@
     public CompletionStage<Void> navigate(final String url) {
         final CompletableFuture<Void> result = new CompletableFuture<>();
         _dts.getPage().enable();
-<<<<<<< HEAD
-        _dts.getPage().onLoadEventFired(e -> {
-            result.complete(null);
-        });
-=======
         _dts.getPage().onLoadEventFired(e -> result.complete(null));
->>>>>>> d9cf1c7a
         _dts.getPage().navigate(url);
         return result;
     }
