--- conflicted
+++ resolved
@@ -47,13 +47,9 @@
      * @return Whether a browser should be allowed to navigate to that URI.
      */
     public boolean isNavigationAllowed(final URI uri) {
-<<<<<<< HEAD
         // TODO(spencerpearson): this should really return an ImmutableList<Problem> to describe _why_
         //   the URI is rejected (non-whitelisted domain, vs non-whitelisted path within domain, vs maybe others someday)
-        return getOrDefault(uri, oconf -> oconf.isNavigationAllowed(uri.getPath()), false);
-=======
         return _allowEverything || getOrDefault(uri, oconf -> oconf.isNavigationAllowed(uri.getPath()), false);
->>>>>>> c80eaf77
     }
 
     /**
