/*
 * Copyright 2019 Dropbox, Inc.
 *
 * Licensed under the Apache License, Version 2.0 (the "License");
 * you may not use this file except in compliance with the License.
 * You may obtain a copy of the License at
 *
 *     http://www.apache.org/licenses/LICENSE-2.0
 *
 * Unless required by applicable law or agreed to in writing, software
 * distributed under the License is distributed on an "AS IS" BASIS,
 * WITHOUT WARRANTIES OR CONDITIONS OF ANY KIND, either express or implied.
 * See the License for the specific language governing permissions and
 * limitations under the License.
 */
package com.arpnetworking.metrics.portal.reports.impl.chrome;

import com.arpnetworking.commons.builder.OvalBuilder;
import com.arpnetworking.commons.jackson.databind.ObjectMapperFactory;
import com.arpnetworking.play.configuration.ConfigurationHelper;
import com.fasterxml.jackson.databind.ObjectMapper;
import com.github.kklisura.cdt.services.ChromeService;
import com.github.kklisura.cdt.services.types.ChromeTab;
import com.google.common.collect.ImmutableMap;
import com.typesafe.config.Config;
import com.typesafe.config.ConfigFactory;
import net.sf.oval.constraint.NotNull;

import java.io.IOException;
import java.time.Duration;
import java.util.concurrent.ArrayBlockingQueue;
import java.util.concurrent.ExecutorService;
import java.util.concurrent.ThreadPoolExecutor;
import java.util.concurrent.TimeUnit;
import java.util.function.Supplier;

/**
 * Default implementation of {@link DevToolsFactory}.
 *
 * @author Spencer Pearson (spencerpearson at dropbox dot com)
 */
public final class DefaultDevToolsFactory implements DevToolsFactory {

    @Override
    public DevToolsService create(final boolean ignoreCertificateErrors) {
        final ChromeService service = _service.get();
        final ChromeTab tab = service.createTab();
        final com.github.kklisura.cdt.services.ChromeDevToolsService result = service.createDevToolsService(tab);
        if (ignoreCertificateErrors) {
            result.getSecurity().setIgnoreCertificateErrors(true);
        }
        return new DevToolsServiceWrapper(service, _originConfigs, tab, result, _executor);
    }

<<<<<<< HEAD
    @Override
    public PerOriginConfigs getOriginConfigs() {
        return _originConfigs;
    }

    /* package private */ DefaultDevToolsFactory(final Config config) {
        this(config, ObjectMapperFactory.createInstance());
    }

    /**
     * Public constructor.
     *
     * @param config is a {@link Config} that has the following fields: <ul>
     *   <li>{@code path} points to the Chrome executable</li>
     *   <li>
     *     {@code args} is a map of command-line flags passed to Chrome.
     *     List of valid args: https://peter.sh/experiments/chromium-command-line-switches/
     *     Keys are flags without the leading {@code --};
     *     values are strings (for flags that take args) or {@code true} (for flags that don't).
     *     For example, {@code foo=true, bar="baz"} would result in the Chrome invocation {@code chromium --foo --bar=baz}.
     *   </li>
     *   <li>{@code executor} is a sub-object with the fields:
     *     <ul>
     *       <li>{@code corePoolSize} and {@code maximumPoolSize}, which map straightforwardly to
     *         {@link ThreadPoolExecutor#ThreadPoolExecutor} arguments;</li>
     *       <li>{@code keepAlive} is an ISO-8601 duration that maps straightforwardly to the same constructor;</li>
     *       <li>{@code queueSize} is how large the executor's queue should be before task-submissions start blocking.</li>
     *     </ul>
     *   </li>
     *   <li>{@code originConfigs} is a {@link PerOriginConfigs} object,
     *     describing each allowed origin's permissions/configuration.</li>
     *   </ul>
     * @param objectMapper is an {@link ObjectMapper} used to deserialize parts of the config.
     *
     * TODO(spencerpearson): I don't like exposing the threadpool implementation details, but I can very easily imagine the user
     *   wanting to configure them.
     */
    @Inject
    public DefaultDevToolsFactory(final Config config, final ObjectMapper objectMapper) {
        _chromePath = config.getString("path");
        _chromeArgs = ImmutableMap.copyOf(config.getObject("args").unwrapped());
        _executor = createExecutorService(config.hasPath("executor") ? config.getConfig("executor") : ConfigFactory.empty());
        _service = Suppliers.memoize(this::createService);
=======
    private DefaultDevToolsFactory(final Builder builder) {
        _chromePath = builder._config.getString("path");
        _chromeArgs = ImmutableMap.copyOf(builder._config.getObject("args").unwrapped());
        _executor = createExecutorService(builder._config.hasPath("executor")
                ? builder._config.getConfig("executor")
                : ConfigFactory.empty());
        _service = () -> builder._serviceFactory.getOrCreate(_chromePath, _chromeArgs);
>>>>>>> 3e31623e
        try {
            _originConfigs = builder._objectMapper.readValue(
                    ConfigurationHelper.toJson(builder._config, "originConfigs"),
                    PerOriginConfigs.class
            );
        } catch (final IOException e) {
            throw new IllegalArgumentException(e);
        }
    }

    private static ExecutorService createExecutorService(final Config config) {
        final Duration executorKeepAliveTime =
                config.hasPath("keepAlive")
                        ? Duration.parse(config.getString("keepAlive"))
                        : Duration.ofSeconds(1);
        final int corePoolSize = config.hasPath("corePoolSize") ? config.getInt("corePoolSize") : 8;
        final int maximumPoolSize = config.hasPath("maximumPoolSize") ? config.getInt("maximumPoolSize") : 8;
        final int queueSize = config.hasPath("queueSize") ? config.getInt("queueSize") : 1024;
        return new ThreadPoolExecutor(
                corePoolSize,
                maximumPoolSize,
                executorKeepAliveTime.toNanos(),
                TimeUnit.NANOSECONDS,
                new ArrayBlockingQueue<>(queueSize)
        );
    }

    private final String _chromePath;
    private final ImmutableMap<String, Object> _chromeArgs;
    private final ExecutorService _executor;
    private final Supplier<ChromeService> _service;
    private final PerOriginConfigs _originConfigs;

    /**
     * Implementation of builder pattern for {@link DefaultDevToolsFactory}.
     *
     * @author Spencer Pearson (spencerpearson at dropbox dot com)
     */
    public static final class Builder extends OvalBuilder<DefaultDevToolsFactory> {
        @NotNull
        private Config _config;
        @NotNull
        private ObjectMapper _objectMapper = ObjectMapperFactory.createInstance();
        @NotNull
        private CachingChromeServiceFactory _serviceFactory = new CachingChromeServiceFactory();

        /**
         * Public constructor.
         */
        public Builder() {
            super(DefaultDevToolsFactory::new);
        }

        /**
         * Sets config. Required. Cannot be null.
         *
         * @param config is a {@link Config} that has the following fields: <ul>
         *   <li>{@code path} points to the Chrome executable</li>
         *   <li>
         *     {@code args} is a map of command-line flags passed to Chrome.
         *     List of valid args: https://peter.sh/experiments/chromium-command-line-switches/
         *     Keys are flags without the leading {@code --};
         *     values are strings (for flags that take args) or {@code true} (for flags that don't).
         *     For example, {@code foo=true, bar="baz"} would result in the Chrome invocation {@code chromium --foo --bar=baz}.
         *   </li>
         *   <li>{@code executor} is a sub-object with the fields:
         *     <ul>
         *       <li>{@code corePoolSize} and {@code maximumPoolSize}, which map straightforwardly to
         *         {@link ThreadPoolExecutor#ThreadPoolExecutor} arguments;</li>
         *       <li>{@code keepAlive} is an ISO-8601 duration that maps straightforwardly to the same constructor;</li>
         *       <li>{@code queueSize} is how large the executor's queue should be before task-submissions start blocking.</li>
         *     </ul>
         *   </li>
         *   <li>{@code originConfigs} is a {@link PerOriginConfigs} object,
         *     describing each allowed origin's permissions/configuration.</li>
         *   </ul>
         * @return this builder
         *
         * TODO(spencerpearson): I don't like exposing the threadpool implementation details, but I can very easily imagine the user
         *   wanting to configure them.
         */
        public Builder setConfig(final Config config) {
            _config = config;
            return this;
        }

        /**
         * Sets object mapper. Optional. Cannot be null. Defaults to a new one.
         *
         * @param objectMapper is an {@link ObjectMapper} used to deserialize parts of the config.
         * @return this builder
         */
        public Builder setObjectMapper(final ObjectMapper objectMapper) {
            _objectMapper = objectMapper;
            return this;
        }

        /**
         * Sets service factory. Optional. Cannot be null. Defaults to a new one.
         *
         * @param serviceFactory is used to create Chrome service instances.
         * @return this builder
         */
        public Builder setServiceFactory(final CachingChromeServiceFactory serviceFactory) {
            _serviceFactory = serviceFactory;
            return this;
        }
    }
}<|MERGE_RESOLUTION|>--- conflicted
+++ resolved
@@ -52,51 +52,6 @@
         return new DevToolsServiceWrapper(service, _originConfigs, tab, result, _executor);
     }
 
-<<<<<<< HEAD
-    @Override
-    public PerOriginConfigs getOriginConfigs() {
-        return _originConfigs;
-    }
-
-    /* package private */ DefaultDevToolsFactory(final Config config) {
-        this(config, ObjectMapperFactory.createInstance());
-    }
-
-    /**
-     * Public constructor.
-     *
-     * @param config is a {@link Config} that has the following fields: <ul>
-     *   <li>{@code path} points to the Chrome executable</li>
-     *   <li>
-     *     {@code args} is a map of command-line flags passed to Chrome.
-     *     List of valid args: https://peter.sh/experiments/chromium-command-line-switches/
-     *     Keys are flags without the leading {@code --};
-     *     values are strings (for flags that take args) or {@code true} (for flags that don't).
-     *     For example, {@code foo=true, bar="baz"} would result in the Chrome invocation {@code chromium --foo --bar=baz}.
-     *   </li>
-     *   <li>{@code executor} is a sub-object with the fields:
-     *     <ul>
-     *       <li>{@code corePoolSize} and {@code maximumPoolSize}, which map straightforwardly to
-     *         {@link ThreadPoolExecutor#ThreadPoolExecutor} arguments;</li>
-     *       <li>{@code keepAlive} is an ISO-8601 duration that maps straightforwardly to the same constructor;</li>
-     *       <li>{@code queueSize} is how large the executor's queue should be before task-submissions start blocking.</li>
-     *     </ul>
-     *   </li>
-     *   <li>{@code originConfigs} is a {@link PerOriginConfigs} object,
-     *     describing each allowed origin's permissions/configuration.</li>
-     *   </ul>
-     * @param objectMapper is an {@link ObjectMapper} used to deserialize parts of the config.
-     *
-     * TODO(spencerpearson): I don't like exposing the threadpool implementation details, but I can very easily imagine the user
-     *   wanting to configure them.
-     */
-    @Inject
-    public DefaultDevToolsFactory(final Config config, final ObjectMapper objectMapper) {
-        _chromePath = config.getString("path");
-        _chromeArgs = ImmutableMap.copyOf(config.getObject("args").unwrapped());
-        _executor = createExecutorService(config.hasPath("executor") ? config.getConfig("executor") : ConfigFactory.empty());
-        _service = Suppliers.memoize(this::createService);
-=======
     private DefaultDevToolsFactory(final Builder builder) {
         _chromePath = builder._config.getString("path");
         _chromeArgs = ImmutableMap.copyOf(builder._config.getObject("args").unwrapped());
@@ -104,7 +59,6 @@
                 ? builder._config.getConfig("executor")
                 : ConfigFactory.empty());
         _service = () -> builder._serviceFactory.getOrCreate(_chromePath, _chromeArgs);
->>>>>>> 3e31623e
         try {
             _originConfigs = builder._objectMapper.readValue(
                     ConfigurationHelper.toJson(builder._config, "originConfigs"),
@@ -113,6 +67,11 @@
         } catch (final IOException e) {
             throw new IllegalArgumentException(e);
         }
+    }
+
+    @Override
+    public PerOriginConfigs getOriginConfigs() {
+        return _originConfigs;
     }
 
     private static ExecutorService createExecutorService(final Config config) {
