/*
 * Copyright 2019 Dropbox, Inc.
 *
 * Licensed under the Apache License, Version 2.0 (the "License");
 * you may not use this file except in compliance with the License.
 * You may obtain a copy of the License at
 *
 *     http://www.apache.org/licenses/LICENSE-2.0
 *
 * Unless required by applicable law or agreed to in writing, software
 * distributed under the License is distributed on an "AS IS" BASIS,
 * WITHOUT WARRANTIES OR CONDITIONS OF ANY KIND, either express or implied.
 * See the License for the specific language governing permissions and
 * limitations under the License.
 */
package com.arpnetworking.metrics.portal.reports.impl.chrome;

import com.arpnetworking.commons.jackson.databind.ObjectMapperFactory;
import com.arpnetworking.play.configuration.ConfigurationHelper;
import com.fasterxml.jackson.databind.ObjectMapper;
import com.github.kklisura.cdt.launch.ChromeArguments;
import com.github.kklisura.cdt.launch.ChromeLauncher;
import com.github.kklisura.cdt.launch.config.ChromeLauncherConfiguration;
import com.github.kklisura.cdt.launch.support.impl.ProcessLauncherImpl;
import com.github.kklisura.cdt.services.ChromeService;
import com.github.kklisura.cdt.services.types.ChromeTab;
import com.google.common.base.Suppliers;
import com.google.common.collect.ImmutableMap;
import com.google.inject.Inject;
import com.typesafe.config.Config;
import com.typesafe.config.ConfigFactory;

import java.io.IOException;
import java.time.Duration;
import java.util.concurrent.ArrayBlockingQueue;
import java.util.concurrent.ExecutorService;
import java.util.concurrent.ThreadPoolExecutor;
import java.util.concurrent.TimeUnit;
import java.util.function.Supplier;

/**
 * Default implementation of {@link DevToolsFactory}.
 *
 * @author Spencer Pearson (spencerpearson at dropbox dot com)
 */
public final class DefaultDevToolsFactory implements DevToolsFactory {

    @Override
    public DevToolsService create(final boolean ignoreCertificateErrors) {
        final ChromeService service = _service.get();
        final ChromeTab tab = service.createTab();
        final com.github.kklisura.cdt.services.ChromeDevToolsService result = service.createDevToolsService(tab);
        if (ignoreCertificateErrors) {
            result.getSecurity().setIgnoreCertificateErrors(true);
        }
        return new DevToolsServiceWrapper(service, _originConfigs, tab, result, _executor);
    }

    @Override
    public PerOriginConfigs getOriginConfigs() {
        return _originConfigs;
    }

    /* package private */ DefaultDevToolsFactory(final Config config) {
        this(config, ObjectMapperFactory.createInstance());
    }

    /**
     * Public constructor.
     *
     * @param config is a {@link Config} that has the following fields: <ul>
     *   <li>{@code path} points to the Chrome executable</li>
     *   <li>
     *     {@code args} is a map of command-line flags passed to Chrome.
     *     List of valid args: https://peter.sh/experiments/chromium-command-line-switches/
     *     Keys are flags without the leading {@code --};
     *     values are strings (for flags that take args) or {@code true} (for flags that don't).
     *     For example, {@code foo=true, bar="baz"} would result in the Chrome invocation {@code chromium --foo --bar=baz}.
     *   </li>
     *   <li>{@code executor} is a sub-object with the fields:
     *     <ul>
     *       <li>{@code corePoolSize} and {@code maximumPoolSize}, which map straightforwardly to
     *         {@link ThreadPoolExecutor#ThreadPoolExecutor} arguments;</li>
     *       <li>{@code keepAlive} is an ISO-8601 duration that maps straightforwardly to the same constructor;</li>
     *       <li>{@code queueSize} is how large the executor's queue should be before task-submissions start blocking.</li>
     *     </ul>
     *   </li>
<<<<<<< HEAD
     *   <li>{@code originConfigs} is a mapping from web origins (i.e. {@code scheme://authority}) to {@link OriginConfig}s,
=======
     *   <li>{@code originConfigs} is a {@link PerOriginConfigs} object,
>>>>>>> 8c0fe5cd
     *     describing each allowed origin's permissions/configuration.</li>
     *   </ul>
     * @param objectMapper is an {@link ObjectMapper} used to deserialize parts of the config.
     *
     * TODO(spencerpearson): I don't like exposing the threadpool implementation details, but I can very easily imagine the user
     *   wanting to configure them.
     */
    @Inject
    public DefaultDevToolsFactory(final Config config, final ObjectMapper objectMapper) {
        _chromePath = config.getString("path");
        _chromeArgs = ImmutableMap.copyOf(config.getObject("args").unwrapped());
        _executor = createExecutorService(config.hasPath("executor") ? config.getConfig("executor") : ConfigFactory.empty());
        _service = Suppliers.memoize(this::createService);
        try {
            _originConfigs = objectMapper.readValue(
                    ConfigurationHelper.toJson(config, "originConfigs"),
                    PerOriginConfigs.class
            );
        } catch (final IOException e) {
            throw new IllegalArgumentException(e);
        }
    }

    private ChromeService createService() {
        // The config should be able to override the CHROME_PATH environment variable that ChromeLauncher uses.
        // This requires in our own custom "environment" (since it defaults to using System::getEnv).
        final ImmutableMap<String, String> env = ImmutableMap.of(
                ChromeLauncher.ENV_CHROME_PATH, _chromePath
        );
        // ^^^ In order to pass this environment in, we need to use a many-argument constructor,
        //   which doesn't have obvious default values. So I stole the arguments from the fewer-argument constructor:
        // CHECKSTYLE.OFF: LineLength
        //   https://github.com/kklisura/chrome-devtools-java-client/blob/master/cdt-java-client/src/main/java/com/github/kklisura/cdt/launch/ChromeLauncher.java#L105
        // CHECKSTYLE.ON: LineLength
        final ChromeLauncher launcher = new ChromeLauncher(
                new ProcessLauncherImpl(),
                env::get,
                new ChromeLauncher.RuntimeShutdownHookRegistry(),
                new ChromeLauncherConfiguration()
        );
        return launcher.launch(ChromeArguments.defaults(true)
                .additionalArguments(_chromeArgs)
                .build());

    }

    private static ExecutorService createExecutorService(final Config config) {
        final Duration executorKeepAliveTime =
                config.hasPath("keepAlive")
                        ? Duration.parse(config.getString("keepAlive"))
                        : Duration.ofSeconds(1);
        final int corePoolSize = config.hasPath("corePoolSize") ? config.getInt("corePoolSize") : 8;
        final int maximumPoolSize = config.hasPath("maximumPoolSize") ? config.getInt("maximumPoolSize") : 8;
        final int queueSize = config.hasPath("queueSize") ? config.getInt("queueSize") : 1024;
        return new ThreadPoolExecutor(
                corePoolSize,
                maximumPoolSize,
                executorKeepAliveTime.toNanos(),
                TimeUnit.NANOSECONDS,
                new ArrayBlockingQueue<>(queueSize)
        );
    }

    private final String _chromePath;
    private final ImmutableMap<String, Object> _chromeArgs;
    private final ExecutorService _executor;
    private final Supplier<ChromeService> _service;
    private final PerOriginConfigs _originConfigs;
}<|MERGE_RESOLUTION|>--- conflicted
+++ resolved
@@ -85,11 +85,7 @@
      *       <li>{@code queueSize} is how large the executor's queue should be before task-submissions start blocking.</li>
      *     </ul>
      *   </li>
-<<<<<<< HEAD
-     *   <li>{@code originConfigs} is a mapping from web origins (i.e. {@code scheme://authority}) to {@link OriginConfig}s,
-=======
      *   <li>{@code originConfigs} is a {@link PerOriginConfigs} object,
->>>>>>> 8c0fe5cd
      *     describing each allowed origin's permissions/configuration.</li>
      *   </ul>
      * @param objectMapper is an {@link ObjectMapper} used to deserialize parts of the config.
