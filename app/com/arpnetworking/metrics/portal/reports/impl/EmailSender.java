--- conflicted
+++ resolved
@@ -23,10 +23,7 @@
 import com.arpnetworking.steno.LoggerFactory;
 import com.fasterxml.jackson.core.type.TypeReference;
 import com.fasterxml.jackson.databind.ObjectMapper;
-<<<<<<< HEAD
 import com.google.common.collect.ImmutableCollection;
-=======
->>>>>>> 9976dcab
 import com.google.common.collect.ImmutableMap;
 import com.google.common.collect.ImmutableSet;
 import com.google.common.io.ByteSource;
@@ -147,11 +144,7 @@
         _fromAddress = config.getString("fromAddress");
         _mailer = mailer;
         try {
-<<<<<<< HEAD
-            _allowedRecipients = mapper.readValue(ConfigurationHelper.toJson(config, "allowedRecipients"), ALLOWED_RECIPIENTS_TYPE);
-=======
             _allowedRecipients = mapper.readValue(ConfigurationHelper.toJson(config, ALLOWED_RECIPIENTS_KEY), ALLOWED_RECIPIENTS_TYPE);
->>>>>>> 9976dcab
         } catch (final IOException e) {
             throw new IllegalArgumentException(e);
         }
@@ -171,9 +164,6 @@
     private final ImmutableSet<Pattern> _allowedRecipients;
 
     private static final Logger LOGGER = LoggerFactory.getLogger(EmailSender.class);
-<<<<<<< HEAD
-=======
     private static final String ALLOWED_RECIPIENTS_KEY = "allowedRecipients";
->>>>>>> 9976dcab
     private static final TypeReference<ImmutableSet<Pattern>> ALLOWED_RECIPIENTS_TYPE = new TypeReference<ImmutableSet<Pattern>>() {};
 }