/*
 * Copyright 2019 Dropbox Inc.
 *
 * Licensed under the Apache License, Version 2.0 (the "License");
 * you may not use this file except in compliance with the License.
 * You may obtain a copy of the License at
 *
 *     http://www.apache.org/licenses/LICENSE-2.0
 *
 * Unless required by applicable law or agreed to in writing, software
 * distributed under the License is distributed on an "AS IS" BASIS,
 * WITHOUT WARRANTIES OR CONDITIONS OF ANY KIND, either express or implied.
 * See the License for the specific language governing permissions and
 * limitations under the License.
 */
package com.arpnetworking.kairos.client.models;

import com.fasterxml.jackson.annotation.JsonValue;

import java.time.temporal.ChronoUnit;
import java.util.Locale;

/**
 * Enumeration representing the possible values for a Kairos sampling unit.
 *
 * @author Gilligan Markham (gmarkham at dropbox dot com)
 */
public enum SamplingUnit {
    /**
     * Sampling is count represents milliseconds.
     */
    MILLISECONDS,
    /**
     * Sampling is count represents seconds.
     */
    SECONDS,
    /**
     * Sampling is count represents minutes.
     */
    MINUTES,
    /**
     * Sampling is count represents hours.
     */
    HOURS,
    /**
     * Sampling is count represents days.
     */
    DAYS,
    /**
     * Sampling is count represents weeks.
     */
    WEEKS,
    /**
     * Sampling is count represents months.
     */
    MONTHS,
    /**
     * Sampling is count represents years.
     */
    YEARS;

    /**
     * Encode the enumeration value as lower case.
     *
     * NOTE: KairosDb accepts either upper or lower case representation. This
     * model is otherwise a pass-through but converts all enumeration values
     * to lower case.
     *
     * @return json encoded value
     */
    @JsonValue
    public String toJson() {
        return name().toLowerCase(Locale.getDefault());
    }

    /**
     * Convert a sampling unit to the equivalent {@code ChronoUnit}.
     *
     * @param unit The sampling unit to convert.
     * @return A ChronoUnit representing the same unit of time.
     */
    public static ChronoUnit toChronoUnit(final SamplingUnit unit) {
        switch (unit) {
            case MILLISECONDS:
                return ChronoUnit.MILLIS;
            case SECONDS:
                return ChronoUnit.SECONDS;
            case MINUTES:
                return ChronoUnit.MINUTES;
            case HOURS:
                return ChronoUnit.HOURS;
            case DAYS:
                return ChronoUnit.DAYS;
            case WEEKS:
                return ChronoUnit.WEEKS;
            case MONTHS:
                return ChronoUnit.MONTHS;
            case YEARS:
                return ChronoUnit.YEARS;
<<<<<<< HEAD
        }
        throw new IllegalStateException("Unknown value: " + unit);
=======
            default:
                throw new IllegalStateException("Unknown value: " + unit);
        }
>>>>>>> a7723fd7
    }
}<|MERGE_RESOLUTION|>--- conflicted
+++ resolved
@@ -97,13 +97,8 @@
                 return ChronoUnit.MONTHS;
             case YEARS:
                 return ChronoUnit.YEARS;
-<<<<<<< HEAD
-        }
-        throw new IllegalStateException("Unknown value: " + unit);
-=======
             default:
                 throw new IllegalStateException("Unknown value: " + unit);
         }
->>>>>>> a7723fd7
     }
 }