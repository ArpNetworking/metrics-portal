# Copyright 2014 Brandon Arp
#
# Licensed under the Apache License, Version 2.0 (the "License");
# you may not use this file except in compliance with the License.
# You may obtain a copy of the License at
#
#     http://www.apache.org/licenses/LICENSE-2.0
#
# Unless required by applicable law or agreed to in writing, software
# distributed under the License is distributed on an "AS IS" BASIS,
# WITHOUT WARRANTIES OR CONDITIONS OF ANY KIND, either express or implied.
# See the License for the specific language governing permissions and
# limitations under the License.
# ~~~~~

# Secret key
# ~~~~~
# The secret key is used to secure cryptographics functions.
# If you deploy your application to several instances be sure to use the same key!
play.http.secret.key = "j;CsRfxs6n[6fA>Bb2^4@YVNdNw0omx=2L;=jqvGqfCuouukvF/KSrLJI?e:6xi4"

# The application languages
# ~~~~~
play.i18n.langs = ["en"]

# Global object class
# ~~~~~
# Define the Global object class for this application.
# Default to Global in the root package.
pidfile.path = "/dev/null"
play.server.pidfile.path="/dev/null"
play.modules.disabled += "play.core.ObjectMapperModule"
play.modules.enabled += "global.MainModule"
play.http.actionCreator = "global.ActionCreator"
play.http.errorHandler = "global.ErrorHandler"
play.http.filters = "global.Filters"
play.http.session.httpOnly = false
play.filters.cors.pathPrefixes = ["/v1/", "/api/v1/"]
play.filters.headers.contentSecurityPolicy = "script-src 'self' 'unsafe-eval'"

# Http Server
# ~~~~~
play.server.http.port = 8080

# Router
# ~~~~~
play.http.router = portal.Routes

# Controllers
# ~~~~~
hosts.limit = 1000
alerts.limit = 1000
reports.limit = 1000

# Health Provider
# ~~~~~
http.healthProvider.type = "com.arpnetworking.metrics.portal.health.DefaultHealthProvider"

# Features
# ~~~~~
portal.features {
  # Telemetry
  telemetry.enabled = true

  # Proxy
  proxy.enabled = true
  proxy.preferred = false

  # Host Registry
  hostRegistry.enabled = false

  # Alerts
  alerts.enabled = false

  # Rollups
  rollups.enabled = false

  # Reports
  reports.enabled = false
  reports.sourceTypes = [WEB_PAGE, GRAFANA]
  reports.reportFormats = [HTML, PDF]
  reports.recipientTypes = [EMAIL]
  reports.intervals = [ONE_OFF, HOURLY, DAILY, WEEKLY, MONTHLY]

  # Metrics aggregator ports
  metricsAggregatorDaemonPorts = [7090]
}

# Metrics
# ~~~~~
metrics {
  cluster = "metrics_portal"
  service = "metrics_portal"
  uri = "http://localhost:7090"
  jvm {
    interval = "500 millis"
    dispatchers {
      includeDefaultDispatcher = true
      includeAdditionalDispatchers = []
    }
  }
}

# Organization repository
# ~~~~~
organizationRepository.type = com.arpnetworking.metrics.portal.organizations.impl.DefaultOrganizationRepository

# Host repository
# ~~~~~
hostRepository.type = com.arpnetworking.metrics.portal.hosts.impl.NoHostRepository

# Alert repository
# ~~~~~
alertRepository.type = com.arpnetworking.metrics.portal.alerts.impl.NoAlertRepository
alertExecutionRepository.type = com.arpnetworking.metrics.portal.alerts.impl.NoAlertExecutionRepository

# Report repositories
# ~~~~~
reportRepository.type = com.arpnetworking.metrics.portal.reports.impl.NoReportRepository
reportExecutionRepository.type = com.arpnetworking.metrics.portal.reports.impl.NoReportExecutionRepository

# Host provider
# ~~~~~
hostProvider {
  type = com.arpnetworking.metrics.portal.hosts.impl.NoHostProvider
  initialDelay = "60s"
  interval = "1h"
}

# Rollups
# ~~~~~
rollup {
  generator.count = 5
  executor.count = 5
  executor.pollInterval = "5min"
  executor.consistency_check_fraction_of_writes = 0.1
  fetch.interval = "1h"
  fetch.backoff = "5min"
  maxBackFill.periods {
      hourly = 2160
      daily = 90
  }

  consistency_checker {
    max_concurrent_requests = 1
<<<<<<< HEAD
    buffer_size = 100
    reexecution.fractional_data_loss_threshold = 0.01
=======
    buffer_size = 1000
>>>>>>> 50dedbff
  }

  # For enabling/disabling rollups of a particular metric
  metric.whitelist = []
  metric.blacklist = []
}

# KairosDB proxying
# ~~~~~
kairosdb.host = "localhost"
kairosdb.host = ${?KAIROSDB_HOST}
kairosdb.port = "8000"
kairosdb.port = ${?KAIROSDB_PORT}
kairosdb {
  uri = "http://"${kairosdb.host}":"${kairosdb.port}
  timeout = "1 hour"
}
kairosdb.proxy {
  requireAggregators = false
  filterRollups = true
  excludedTagNames = []

  # For enabling usage of a particular rollup in a query
  rollups.whitelist = [
      # Use available rollups for all metrics by default
      {
         pattern = ".*",
      }
  ]
}

# Reporting
# ~~~~~
reporting {
  renderers {
    WEB_PAGE {
      "text/html; charset=utf-8" {
        type = "com.arpnetworking.metrics.portal.reports.impl.chrome.HtmlScreenshotRenderer"
      }
      "application/pdf" {
        type = "com.arpnetworking.metrics.portal.reports.impl.chrome.PdfScreenshotRenderer"
      }
    }
    GRAFANA {
      "text/html; charset=utf-8" {
        type = "com.arpnetworking.metrics.portal.reports.impl.chrome.grafana.HtmlGrafanaScreenshotRenderer"
      }
      "application/pdf" {
        type = "com.arpnetworking.metrics.portal.reports.impl.chrome.grafana.PdfGrafanaScreenshotRenderer"
      }
    }
  }
  senders {
    EMAIL {
      type = "com.arpnetworking.metrics.portal.reports.impl.EmailSender"
      fromAddress = "no-reply+metrics-portal-reporting@example.com"
      allowedRecipients = [ ".+@.+" ]
    }
  }
}

chrome {
  path = "/usr/lib/chromium/chrome"
  # ^ This path is only correct in the MPortal Docker image! If you aren't running MPortal in Docker, and you have reports enabled,
  #   you'll need to change this to the actual path to your Chrome binary.
  args = {
    # Command-line flags passed to Chrome. List of valid args: https://peter.sh/experiments/chromium-command-line-switches/
    # Keys are flags without the leading `--`; values are strings (for flags that take args) or `true` (for flags that don't).
    # e.g. command-line args of `chromium --foo --bar=baz` would be
    #    foo: true
    #    bar: baz
    "no-sandbox": true
    "remote-debugging-port": 48928
    "remote-debugging-address": "0.0.0.0"
  }
  originConfigs = {
    allowEverything = false
    # ^ For applications where security is important, you probably want to disable this,
    #   to ensure that Chrome can't load resources from unsavory places.
    byOrigin = {
      "https://example.com" {
        allowedNavigationPaths: [".*"]
        allowedRequestPaths: [".*"]
        # additionalHeaders: {"X-Extra-Header": "extra header value"}
      }
    }
  }
  # networkConfigurationProtocol = NETWORK
  # ^ Uncomment if your Chromium version is so new it doesn't support the old Network DevTools API.
  #   I can't find for sure when that happened -- v73, I think.
}

# Queries
# ~~~~~
query {
  executors {
    default {
      type = "com.arpnetworking.metrics.portal.query.impl.NoQueryExecutor"
    }
  }
}

# Akka
# ~~~~~
akka {
  # Loggers to register at boot time (akka.event.Logging$DefaultLogger logs
  # to STDOUT)
  loggers = ["akka.event.slf4j.Slf4jLogger"]

  # Log level used by the configured loggers (see "loggers") as soon
  # as they have been started; before that, see "stdout-loglevel"
  # Options: OFF, ERROR, WARNING, INFO, DEBUG
  loglevel = "DEBUG"

  # Log level for the very basic logger activated during ActorSystem startup.
  # This logger prints the log messages to stdout (System.out).
  # Options: OFF, ERROR, WARNING, INFO, DEBUG
  stdout-loglevel = "DEBUG"

  # Filter of log events that is used by the LoggingAdapter before
  # publishing log events to the eventStream.
  logging-filter = "akka.event.slf4j.Slf4jLoggingFilter"

  actor {
    provider="akka.cluster.ClusterActorRefProvider"
    debug.unhandled = on
  }
  cluster {
    seed-nodes=["akka.tcp://mportal@127.0.0.1:2558"]
    auto-down-unreachable-after = 300s
    roles = [
        "host_indexer",
        "rollup_metrics_discovery",
        "rollup_manager",
        "report_repository_anti_entropy",
    ]
    sharding {
      guardian-name="sharding"
      role=""
      retry-interval="2 s"
      buffer-size=100000
      handoff-timeout="60 s"
      rebalance-interval="10 s"
      snapshot-interval="720 s"
      state-store-mode="persistence"
      least-shard-allocation-strategy {
        rebalance-threshold=10
        max-simultaneous-rebalance=3
      }
    }
  }
  remote {
    log-remote-lifecycle-events="on"
    netty.tcp.hostname="127.0.0.1"
    netty.tcp.port=2558
  }
  persistence {
    journal.plugin = "inmemory-journal"
    snapshot-store.plugin = "inmemory-snapshot-store"
  }
  http {
    client {
      parsing.max-content-length = 104857600
      idle-timeout = 600s
    }
    host-connection-pool {
      max-connections = 64
      max-open-requests = 512
    }
  }
}

play.akka.actor-system = "mportal"
play.akka.run-cs-from-phase = "before-cluster-shutdown"

play.server.akka.requestTimeout = 600s
play.server.http.idleTimeout = 600s<|MERGE_RESOLUTION|>--- conflicted
+++ resolved
@@ -143,12 +143,8 @@
 
   consistency_checker {
     max_concurrent_requests = 1
-<<<<<<< HEAD
-    buffer_size = 100
+    buffer_size = 1000
     reexecution.fractional_data_loss_threshold = 0.01
-=======
-    buffer_size = 1000
->>>>>>> 50dedbff
   }
 
   # For enabling/disabling rollups of a particular metric
