--- conflicted
+++ resolved
@@ -29,14 +29,11 @@
 import com.arpnetworking.metrics.incubator.PeriodicMetrics;
 import com.arpnetworking.metrics.incubator.impl.TsdPeriodicMetrics;
 import com.arpnetworking.metrics.portal.AkkaClusteringConfigFactory;
-<<<<<<< HEAD
 import com.arpnetworking.metrics.portal.scheduling.impl.MapJobRepository;
 import com.arpnetworking.metrics.portal.scheduling.impl.PeriodicSchedule;
 import com.arpnetworking.metrics.portal.scheduling.mocks.DummyJob;
-=======
 import com.arpnetworking.metrics.portal.scheduling.impl.OneOffSchedule;
 import com.google.common.collect.ImmutableList;
->>>>>>> 2db9b0e9
 import com.google.inject.AbstractModule;
 import com.google.inject.Guice;
 import com.google.inject.Injector;
@@ -71,30 +68,6 @@
  */
 public final class JobExecutorActorTest {
 
-<<<<<<< HEAD
-=======
-    private static class MockableJobRepository implements JobRepository<UUID> {
-        @Override public void open() {}
-        @Override public void close() {}
-        @Override public Optional<Job<UUID>> getJob(final UUID id, final Organization organization) { return Optional.empty(); }
-        @Override public Optional<Instant> getLastRun(final UUID id, final Organization organization) throws NoSuchElementException { return Optional.empty(); }
-        @Override public void jobStarted(final UUID id, final Organization organization, final Instant scheduled) {}
-        @Override public void jobSucceeded(final UUID id, final Organization organization, final Instant scheduled, final UUID result) {}
-        @Override public void jobFailed(final UUID id, final Organization organization, final Instant scheduled, final Throwable error) {}
-
-        @Override
-        public JobQuery<UUID> createQuery(final Organization organization) {
-            return new DefaultJobQuery<>(this, organization);
-        }
-
-        @Override
-        public QueryResult<Job<UUID>> query(final JobQuery<UUID> query) {
-            return new DefaultQueryResult<>(ImmutableList.of(), 0);
-        }
-    }
-
-
->>>>>>> 2db9b0e9
     private static final Instant t0 = Instant.ofEpochMilli(0);
     private static final java.time.Duration tickSize = java.time.Duration.ofSeconds(1);
     private static final Organization organization = Organization.DEFAULT;
