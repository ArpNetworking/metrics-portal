--- conflicted
+++ resolved
@@ -117,17 +117,6 @@
         _thrown.expectCause(instanceOf(MailException.class));
         _server.stop(); // so we should get an exception when trying to connect to it
         final RenderedReport report = TestBeanFactory.createRenderedReportBuilder().build();
-<<<<<<< HEAD
-        try {
-            _sender.send(
-                    TestBeanFactory.createRecipientBuilder().build(),
-                    ImmutableMap.of(new HtmlReportFormat.Builder().build(), report)
-            ).toCompletableFuture().get();
-        } catch (final ExecutionException e) {
-            final Throwable cause = e.getCause();
-            if (cause instanceof MailException) {
-                throw (MailException) cause;
-=======
         _sender.send(
                 TestBeanFactory.createRecipientBuilder().build(),
                 ImmutableMap.of(new HtmlReportFormat.Builder().build(), report)
@@ -148,24 +137,6 @@
                 _sender.send(TestBeanFactory.createRecipientBuilder().setAddress(address).build(), ImmutableMap.of());
                 _collector.addError(new Throwable("should have refused to send to '" + address + "'"));
             } catch (final IllegalArgumentException e) {
->>>>>>> 9976dcab
-            }
-        }
-    }
-
-    @Test
-    public void testSendRejectsIllegalRecipients() {
-        final ImmutableList<String> legalAddresses = ImmutableList.of("alice@example.com", "bob@example.com");
-        for (final String address : legalAddresses) {
-            _sender.send(TestBeanFactory.createRecipientBuilder().setAddress(address).build(), ImmutableMap.of());
-        }
-
-        final ImmutableList<String> illegalAddresses = ImmutableList.of("", "@example.com", "charlie@example.com.ru");
-        for (final String address : illegalAddresses) {
-            try {
-                _sender.send(TestBeanFactory.createRecipientBuilder().setAddress(address).build(), ImmutableMap.of());
-                Assert.fail("should have refused to send to '" + address + "'");
-            } catch (final IllegalArgumentException e) {
             }
         }
     }
