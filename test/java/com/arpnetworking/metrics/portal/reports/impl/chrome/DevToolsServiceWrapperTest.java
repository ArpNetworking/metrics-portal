/*
 * Copyright 2019 Dropbox, Inc.
 *
 * Licensed under the Apache License, Version 2.0 (the "License");
 * you may not use this file except in compliance with the License.
 * You may obtain a copy of the License at
 *
 *     http://www.apache.org/licenses/LICENSE-2.0
 *
 * Unless required by applicable law or agreed to in writing, software
 * distributed under the License is distributed on an "AS IS" BASIS,
 * WITHOUT WARRANTIES OR CONDITIONS OF ANY KIND, either express or implied.
 * See the License for the specific language governing permissions and
 * limitations under the License.
 */
package com.arpnetworking.metrics.portal.reports.impl.chrome;

import com.github.kklisura.cdt.protocol.events.network.RequestIntercepted;
import com.github.kklisura.cdt.protocol.support.types.EventHandler;
import com.github.kklisura.cdt.protocol.types.network.ErrorReason;
import com.github.kklisura.cdt.protocol.types.network.Request;
import com.google.common.collect.ImmutableMap;
import com.google.common.collect.ImmutableSet;
import org.junit.Assert;
import org.junit.Before;
import org.junit.Test;
import org.mockito.ArgumentCaptor;
import org.mockito.Captor;
import org.mockito.Mock;
import org.mockito.Mockito;
import org.mockito.MockitoAnnotations;

import java.util.UUID;
import java.util.concurrent.CompletableFuture;
import java.util.concurrent.ScheduledThreadPoolExecutor;

/**
 * Tests for {@link BaseScreenshotRenderer}.
 *
 * @author Spencer Pearson (spencerpearson at dropbox dot com)
 */
public class DevToolsServiceWrapperTest {

    @Mock
    private com.github.kklisura.cdt.services.ChromeService _service;
    private com.github.kklisura.cdt.services.types.ChromeTab _tab;
    @Mock
    private com.github.kklisura.cdt.protocol.commands.Page _page;
    @Mock
    private com.github.kklisura.cdt.protocol.commands.Network _network;
    @Captor
    private ArgumentCaptor<EventHandler<RequestIntercepted>> _requestInterceptorCaptor;
    private EventHandler<RequestIntercepted> _requestInterceptor;
    @Mock
    private com.github.kklisura.cdt.services.ChromeDevToolsService _wrapped;

    private DevToolsService _dts;

    @Before
    public void setUp() {
        MockitoAnnotations.initMocks(this);
        Mockito.doReturn(_page).when(_wrapped).getPage();
        Mockito.doReturn(_network).when(_wrapped).getNetwork();
        _tab = new com.github.kklisura.cdt.services.types.ChromeTab();
        _dts = new DevToolsServiceWrapper(
                _service,
<<<<<<< HEAD
                ImmutableMap.of(
                        "https://whitelisted.com", new OriginConfig.Builder()
                                .setAllowedNavigationPaths(ImmutableSet.of("/allowed-nav-.*"))
                                .setAllowedRequestPaths(ImmutableSet.of("/allowed-req-.*"))
                                .setAdditionalHeaders(ImmutableMap.of("X-Extra-Header", "extra header value"))
                                .build()
                ),
=======
                new PerOriginConfigs.Builder().setByOrigin(ImmutableMap.of()).build(),
>>>>>>> 1054481e
                _tab,
                _wrapped,
                new ScheduledThreadPoolExecutor(1)
        );
<<<<<<< HEAD
        Mockito.verify(_network).onRequestIntercepted(_requestInterceptorCaptor.capture());
        _requestInterceptor = _requestInterceptorCaptor.getValue();
=======
>>>>>>> 1054481e
    }

    @Test
    public void testCancellingNavigateFreesThread() {
        Mockito.doAnswer(args -> {
            Thread.sleep(99999);
            return null;
        }).when(_page).navigate(Mockito.anyString());

        final CompletableFuture<Void> navigate = _dts.navigate("https://whitelisted.com/allowed-nav-1");
        _dts.close();

        Mockito.verify(_service, Mockito.after(500).never()).closeTab(Mockito.any());
        navigate.cancel(true);
        Mockito.verify(_service, Mockito.timeout(500)).closeTab(_tab);
    }

    @Test
    public void testCancellingPrintFreesThread() {
        Mockito.doAnswer(args -> {
            Thread.sleep(99999);
            return null;
        }).when(_page).printToPDF(
                Mockito.anyBoolean(),
                Mockito.anyBoolean(),
                Mockito.anyBoolean(),
                Mockito.anyDouble(),
                Mockito.anyDouble(),
                Mockito.anyDouble(),
                Mockito.anyDouble(),
                Mockito.anyDouble(),
                Mockito.anyDouble(),
                Mockito.anyDouble(),
                Mockito.anyString(),
                Mockito.anyBoolean(),
                Mockito.anyString(),
                Mockito.anyString(),
                Mockito.anyBoolean()
        );

        final CompletableFuture<byte[]> print = _dts.printToPdf(1d, 2d);
        _dts.close();

        Mockito.verify(_service, Mockito.after(500).never()).closeTab(Mockito.any());
        print.cancel(true);
        Mockito.verify(_service, Mockito.timeout(500)).closeTab(_tab);
    }

    @Test
    public void testFiltersNavigation() {
        Assert.assertTrue(_dts.isNavigationAllowed("https://whitelisted.com/allowed-nav-1"));
        Assert.assertFalse(_dts.isNavigationAllowed("https://whitelisted.com/disallowed-path"));
        Assert.assertFalse(_dts.isNavigationAllowed("https://not-whitelisted.com/allowed-nav-1"));
        _dts.navigate("https://whitelisted.com/allowed-nav-1");
        _dts.navigate("https://whitelisted.com/allowed-nav-2");
        _dts.navigate("https://whitelisted.com/allowed-nav-3");
        try {
            _dts.navigate("https://whitelisted.com/disallowed-path");
            Assert.fail("navigate() to illegal path should have raised an exception");
        } catch (final IllegalArgumentException e) {
        }
    }

    @Test
    public void testFiltersRequests() {
        final Request request = new Request();
        request.setMethod("POST");
        request.setUrl("https://whitelisted.com/allowed-req-1");
        request.setPostData("data");
        request.setHeaders(ImmutableMap.of());
        final RequestIntercepted event = new RequestIntercepted();
        event.setInterceptionId(UUID.randomUUID().toString());
        event.setRequest(request);

        _requestInterceptor.onEvent(event);
        Mockito.verify(_network).continueInterceptedRequest(
                Mockito.eq(event.getInterceptionId()),
                Mockito.isNull(),
                Mockito.isNull(),
                Mockito.eq("https://whitelisted.com/allowed-req-1"),
                Mockito.eq("POST"),
                Mockito.eq("data"),
                Mockito.any(),
                Mockito.isNull()
        );

        request.setUrl("https://whitelisted.com/disallowed-path");
        Mockito.reset(_network);
        _requestInterceptor.onEvent(event);
        Mockito.verify(_network).continueInterceptedRequest(
                event.getInterceptionId(),
                ErrorReason.ABORTED,
                null,
                null,
                null,
                null,
                null,
                null
        );

        request.setUrl("https://not-whitelisted.com/allowed-req-1");
        Mockito.reset(_network);
        _requestInterceptor.onEvent(event);
        Mockito.verify(_network).continueInterceptedRequest(
                event.getInterceptionId(),
                ErrorReason.ABORTED,
                null,
                null,
                null,
                null,
                null,
                null
        );
    }

    @Test
    public void testAddsHeaders() {
        final Request request = new Request();
        request.setMethod("POST");
        request.setUrl("https://whitelisted.com/allowed-req-1");
        request.setPostData("data");
        request.setHeaders(ImmutableMap.of("Original-Header", "original header value"));
        final RequestIntercepted event = new RequestIntercepted();
        event.setRequest(request);
        event.setInterceptionId(UUID.randomUUID().toString());

        _requestInterceptor.onEvent(event);
        Mockito.verify(_network).continueInterceptedRequest(
                event.getInterceptionId(),
                null,
                null,
                "https://whitelisted.com/allowed-req-1",
                "POST",
                "data",
                ImmutableMap.of(
                        "Original-Header", "original header value",
                        "X-Extra-Header", "extra header value"
                ),
                null
        );
    }

}<|MERGE_RESOLUTION|>--- conflicted
+++ resolved
@@ -64,26 +64,19 @@
         _tab = new com.github.kklisura.cdt.services.types.ChromeTab();
         _dts = new DevToolsServiceWrapper(
                 _service,
-<<<<<<< HEAD
-                ImmutableMap.of(
+                new PerOriginConfigs.Builder().setByOrigin(ImmutableMap.of(
                         "https://whitelisted.com", new OriginConfig.Builder()
                                 .setAllowedNavigationPaths(ImmutableSet.of("/allowed-nav-.*"))
                                 .setAllowedRequestPaths(ImmutableSet.of("/allowed-req-.*"))
                                 .setAdditionalHeaders(ImmutableMap.of("X-Extra-Header", "extra header value"))
                                 .build()
-                ),
-=======
-                new PerOriginConfigs.Builder().setByOrigin(ImmutableMap.of()).build(),
->>>>>>> 1054481e
+                )).build(),
                 _tab,
                 _wrapped,
                 new ScheduledThreadPoolExecutor(1)
         );
-<<<<<<< HEAD
         Mockito.verify(_network).onRequestIntercepted(_requestInterceptorCaptor.capture());
         _requestInterceptor = _requestInterceptorCaptor.getValue();
-=======
->>>>>>> 1054481e
     }
 
     @Test
